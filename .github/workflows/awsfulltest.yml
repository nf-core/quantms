name: nf-core AWS full size tests
# This workflow is triggered on published releases.
# It can be additionally triggered manually with GitHub actions workflow dispatch button.
# It runs the -profiles 'test_lfq' 'test_tmt' and 'test_dia' on AWS batch

on:
  release:
    types: [published]
  workflow_dispatch:

jobs:
  run-tower:
    name: Run AWS full tests
    if: github.repository == 'nf-core/quantms'
    runs-on: ubuntu-latest
    # Do a full-scale run with data from each acquisition/quantification mode
    strategy:
      matrix:
        mode: ["lfq", "tmt", "dia"]
    steps:
      - name: Launch workflow via tower
        uses: nf-core/tower-action@v3

        with:
          workspace_id: ${{ secrets.TOWER_WORKSPACE_ID }}
          access_token: ${{ secrets.TOWER_ACCESS_TOKEN }}
          compute_env: ${{ secrets.TOWER_COMPUTE_ENV }}
          workdir: s3://${{ secrets.AWS_S3_BUCKET }}/work/quantms/work-${{ github.sha }}
          parameters: |
            {
              "outdir": "s3://${{ secrets.AWS_S3_BUCKET }}/quantms/results-${{ github.sha }}/mode_${{ matrix.mode }}"
            }
<<<<<<< HEAD
          profiles: test_full,aws_tower
=======
          profiles: test_${{ matrix.mode }},aws_tower
          nextflow_config: |
            process.errorStrategy = 'retry'
            process.maxRetries = 3
>>>>>>> 445808be
<|MERGE_RESOLUTION|>--- conflicted
+++ resolved
@@ -30,11 +30,7 @@
             {
               "outdir": "s3://${{ secrets.AWS_S3_BUCKET }}/quantms/results-${{ github.sha }}/mode_${{ matrix.mode }}"
             }
-<<<<<<< HEAD
-          profiles: test_full,aws_tower
-=======
           profiles: test_${{ matrix.mode }},aws_tower
           nextflow_config: |
             process.errorStrategy = 'retry'
-            process.maxRetries = 3
->>>>>>> 445808be
+            process.maxRetries = 3