name: nf-core AWS test
# This workflow can be triggered manually with the GitHub actions workflow dispatch button.
# It runs the -profile 'test' on AWS batch

on:
  workflow_dispatch:
jobs:
  run-tower:
    name: Run AWS tests
    if: github.repository == 'nf-core/quantms'
    runs-on: ubuntu-latest
    steps:
      # Launch workflow using Tower CLI tool action
      - name: Launch workflow via tower
        uses: nf-core/tower-action@v3
<<<<<<< HEAD

=======
>>>>>>> 72b33a18
        with:
          workspace_id: ${{ secrets.TOWER_WORKSPACE_ID }}
          access_token: ${{ secrets.TOWER_ACCESS_TOKEN }}
          compute_env: ${{ secrets.TOWER_COMPUTE_ENV }}
          pipeline: ${{ github.repository }}
          revision: ${{ github.sha }}
          workdir: s3://${{ secrets.AWS_S3_BUCKET }}/work/quantms/work-${{ github.sha }}
          parameters: |
            {
              "outdir": "s3://${{ secrets.AWS_S3_BUCKET }}/quantms/results-test-${{ github.sha }}"
            }
          profiles: test,aws_tower
          nextflow_config: |
            process.errorStrategy = 'retry'
            process.maxRetries = 3<|MERGE_RESOLUTION|>--- conflicted
+++ resolved
@@ -13,10 +13,7 @@
       # Launch workflow using Tower CLI tool action
       - name: Launch workflow via tower
         uses: nf-core/tower-action@v3
-<<<<<<< HEAD
 
-=======
->>>>>>> 72b33a18
         with:
           workspace_id: ${{ secrets.TOWER_WORKSPACE_ID }}
           access_token: ${{ secrets.TOWER_ACCESS_TOKEN }}
