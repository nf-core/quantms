--- conflicted
+++ resolved
@@ -23,11 +23,7 @@
             {
               "outdir": "s3://${{ secrets.AWS_S3_BUCKET }}/quantms/results-test-${{ github.sha }}"
             }
-<<<<<<< HEAD
-          profiles: test,aws_tower
-=======
           profiles: test_tmt,aws_tower
           nextflow_config: |
             process.errorStrategy = 'retry'
-            process.maxRetries = 3
->>>>>>> 445808be
+            process.maxRetries = 3