name: nf-core CI
# This workflow runs the pipeline with the minimal test dataset to check that it completes without any syntax errors
on:
  push:
    branches:
      - dev
  pull_request:
  release:
    types: [published]

env:
  NXF_ANSI_LOG: false

concurrency:
  group: "${{ github.workflow }}-${{ github.event.pull_request.number || github.ref }}"
  cancel-in-progress: true

jobs:
  test:
    env:
      NXF_ANSI_LOG: false
      CAPSULE_LOG: none
      TEST_PROFILE: ${{ matrix.test_profile }}
      EXEC_PROFILE: ${{ matrix.exec_profile }}

    name: Run pipeline with test data
    # Only run on push if this is the nf-core dev branch (merged PRs)
    if: ${{ github.event_name != 'push' || (github.event_name == 'push' && github.repository == 'nf-core/quantms') }}
    runs-on: ubuntu-latest
    strategy:
      fail-fast: false
      matrix:
        # Nextflow versions
        NXF_VER:
          - "23.04.0"
          - "latest-everything"
        test_profile: ["test_lfq", "test_lfq_sage", "test_dia", "test_localize", "test_tmt"]
        exec_profile: ["docker", "conda"]
        exclude:
          - test_profile: test_dia
            exec_profile: conda
          - test_profile: test_localize
            exec_profile: conda
          - NXF_VER: "latest-everything"
            exec_profile: "conda"
    steps:
      - name: Check out pipeline code
        uses: actions/checkout@v4

      - name: Install Nextflow
        uses: nf-core/setup-nextflow@v1
        with:
          version: "${{ matrix.NXF_VER }}"

<<<<<<< HEAD
=======
      - name: Disk space cleanup
        uses: jlumbroso/free-disk-space@54081f138730dfa15788a46383842cd2f914a1be # v1.3.1

>>>>>>> 632d4f16
      - name: Install micromamba
        if: matrix.exec_profile == 'conda'
        run: |
          wget -qO- https://micromamba.snakepit.net/api/micromamba/linux-64/latest | tar -xvj bin/micromamba
          echo "$(pwd)/bin" >> $GITHUB_PATH
          echo "$(pwd)/micromamba/bin" >> $GITHUB_PATH
          ./bin/micromamba shell init -s bash -p ./micromamba
          echo $'channels:\n  - conda-forge\n  - bioconda\n  - defaults\nuse_lockfiles: false' >> ~/.mambarc

      - name: Run pipeline with test data
        if: matrix.exec_profile != 'conda'
<<<<<<< HEAD
=======
        # TODO nf-core: You can customise CI pipeline run tests as required
        # For example: adding multiple test runs with different parameters
        # Remember that you can parallelise this by using strategy.matrix
        run: |
          nextflow run ${GITHUB_WORKSPACE} -profile $TEST_PROFILE,$EXEC_PROFILE --outdir ${TEST_PROFILE}_${EXEC_PROFILE}_results
      - name: Run pipeline with test data in conda profile (and single-threaded)
        if: matrix.exec_profile == 'conda'
>>>>>>> 632d4f16
        # TODO nf-core: You can customise CI pipeline run tests as required
        # For example: adding multiple test runs with different parameters
        # Remember that you can parallelise this by using strategy.matrix
        run: |
<<<<<<< HEAD
          nextflow run ${GITHUB_WORKSPACE} -profile $TEST_PROFILE,$EXEC_PROFILE --outdir ${TEST_PROFILE}_${EXEC_PROFILE}_results
      - name: Run pipeline with test data in conda profile (and single-threaded)
        if: matrix.exec_profile == 'conda'
        # TODO nf-core: You can customise CI pipeline run tests as required
        # For example: adding multiple test runs with different parameters
        # Remember that you can parallelise this by using strategy.matrix
        run: |
=======
>>>>>>> 632d4f16
          nextflow run ${GITHUB_WORKSPACE} -profile $TEST_PROFILE,micromamba --outdir ${TEST_PROFILE}_${EXEC_PROFILE}_results
      - name: Gather failed logs
        if: failure() || cancelled()
        run: |
          mkdir failed_logs
          failed=$(grep "FAILED" ${TEST_PROFILE}_${EXEC_PROFILE}_results/pipeline_info/execution_trace.txt | cut -f 2)
          while read -r line ; do cp $(ls work/${line}*/*.log) failed_logs/ | true ; done <<< "$failed"
      - uses: actions/upload-artifact@v1
        if: failure() || cancelled()
        name: Upload failed logs
        with:
          name: failed_logs
          path: failed_logs
      - uses: actions/upload-artifact@v1
        if: always()
        name: Upload results
        with:
          name: ${{ env.TEST_PROFILE }}_${{ env.EXEC_PROFILE }}_results
          path: ${{ env.TEST_PROFILE }}_${{ env.EXEC_PROFILE }}_results
      - uses: actions/upload-artifact@v1
        if: always()
        name: Upload log
        with:
          name: nextflow.log
          path: .nextflow.log<|MERGE_RESOLUTION|>--- conflicted
+++ resolved
@@ -52,12 +52,9 @@
         with:
           version: "${{ matrix.NXF_VER }}"
 
-<<<<<<< HEAD
-=======
       - name: Disk space cleanup
         uses: jlumbroso/free-disk-space@54081f138730dfa15788a46383842cd2f914a1be # v1.3.1
 
->>>>>>> 632d4f16
       - name: Install micromamba
         if: matrix.exec_profile == 'conda'
         run: |
@@ -69,8 +66,6 @@
 
       - name: Run pipeline with test data
         if: matrix.exec_profile != 'conda'
-<<<<<<< HEAD
-=======
         # TODO nf-core: You can customise CI pipeline run tests as required
         # For example: adding multiple test runs with different parameters
         # Remember that you can parallelise this by using strategy.matrix
@@ -78,21 +73,10 @@
           nextflow run ${GITHUB_WORKSPACE} -profile $TEST_PROFILE,$EXEC_PROFILE --outdir ${TEST_PROFILE}_${EXEC_PROFILE}_results
       - name: Run pipeline with test data in conda profile (and single-threaded)
         if: matrix.exec_profile == 'conda'
->>>>>>> 632d4f16
         # TODO nf-core: You can customise CI pipeline run tests as required
         # For example: adding multiple test runs with different parameters
         # Remember that you can parallelise this by using strategy.matrix
         run: |
-<<<<<<< HEAD
-          nextflow run ${GITHUB_WORKSPACE} -profile $TEST_PROFILE,$EXEC_PROFILE --outdir ${TEST_PROFILE}_${EXEC_PROFILE}_results
-      - name: Run pipeline with test data in conda profile (and single-threaded)
-        if: matrix.exec_profile == 'conda'
-        # TODO nf-core: You can customise CI pipeline run tests as required
-        # For example: adding multiple test runs with different parameters
-        # Remember that you can parallelise this by using strategy.matrix
-        run: |
-=======
->>>>>>> 632d4f16
           nextflow run ${GITHUB_WORKSPACE} -profile $TEST_PROFILE,micromamba --outdir ${TEST_PROFILE}_${EXEC_PROFILE}_results
       - name: Gather failed logs
         if: failure() || cancelled()
