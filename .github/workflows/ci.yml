--- conflicted
+++ resolved
@@ -83,9 +83,6 @@
         # For example: adding multiple test runs with different parameters
         # Remember that you can parallelise this by using strategy.matrix
         run: |
-<<<<<<< HEAD
-          nextflow run ${GITHUB_WORKSPACE} -profile test,docker --outdir ./results
-=======
           nextflow run ${GITHUB_WORKSPACE} -profile $TEST_PROFILE,$EXEC_PROFILE,mambaci --outdir ${TEST_PROFILE}_${EXEC_PROFILE}_results
 
       - name: Gather failed logs
@@ -111,5 +108,4 @@
         name: Upload log
         with:
           name: nextflow.log
-          path: .nextflow.log
->>>>>>> 445808be
+          path: .nextflow.log