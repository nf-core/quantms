--- conflicted
+++ resolved
@@ -8,12 +8,9 @@
   release:
     types: [published]
 
-<<<<<<< HEAD
 env:
   NXF_ANSI_LOG: false
 
-=======
->>>>>>> deda1b05
 jobs:
   test:
     env:
@@ -29,11 +26,6 @@
     strategy:
       fail-fast: false
       matrix:
-<<<<<<< HEAD
-        NXF_VER:
-          - "21.10.3"
-          - "latest-everything"
-=======
         # Nextflow versions
         include:
           # Test pipeline minimum Nextflow version
@@ -49,7 +41,6 @@
             exec_profile: conda
           - test_profile: test_localize
             exec_profile: conda
->>>>>>> deda1b05
     steps:
       - name: Check out pipeline code
         uses: actions/checkout@v2
