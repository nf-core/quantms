--- conflicted
+++ resolved
@@ -15,26 +15,23 @@
       CAPSULE_LOG: none
       TEST_PROFILE: ${{ matrix.test_profile }}
 
+jobs:
+  test:
     name: Run pipeline with test data
     # Only run on push if this is the nf-core dev branch (merged PRs)
-    if: "${{ github.event_name != 'push' || (github.event_name == 'push' && github.repository == 'nf-core/quantms') }}"
+    if: ${{ github.event_name != 'push' || (github.event_name == 'push' && github.repository == 'nf-core/quantms') }}
     runs-on: ubuntu-latest
     strategy:
       matrix:
         # Nextflow versions
         include:
           # Test pipeline minimum Nextflow version
-          - NXF_VER: "21.10.3"
-            NXF_EDGE: ""
+          - NXF_VER: '21.10.3'
+            NXF_EDGE: ''
           # Test latest edge release of Nextflow
-<<<<<<< HEAD
           - NXF_VER: ''
             NXF_EDGE: '1'
         test_profile: ['test', 'test_lfq', 'test_dia']
-=======
-          - NXF_VER: ""
-            NXF_EDGE: "1"
->>>>>>> 72b33a18
     steps:
       - name: Check out pipeline code
         uses: actions/checkout@v2
@@ -54,7 +51,6 @@
         # For example: adding multiple test runs with different parameters
         # Remember that you can parallelise this by using strategy.matrix
         run: |
-<<<<<<< HEAD
           nextflow run ${GITHUB_WORKSPACE} -profile $TEST_PROFILE,docker --outdir ${TEST_PROFILE}_results
 
       - name: Gather failed logs
@@ -80,9 +76,4 @@
         name: Upload log
         with:
           name: nextflow.log
-          path: .nextflow.log
-=======
-          nextflow run ${GITHUB_WORKSPACE} -profile test,docker --outdir ./results
-
-#
->>>>>>> 72b33a18
+          path: .nextflow.log