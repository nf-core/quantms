name: nf-core CI
# This workflow runs the pipeline with the minimal test dataset to check that it completes without any syntax errors
on:
  push:
    branches:
      - dev
  pull_request:
    branches:
      - dev
      - master
  release:
    types: [published]

env:
  NXF_ANSI_LOG: false
  CAPSULE_LOG: none

jobs:
  test:
    name: Run pipeline with test data
    # Only run on push if this is the nf-core dev branch (merged PRs)
    if: ${{ github.event_name != 'push' || (github.event_name == 'push' && github.repository == 'nf-core/quantms') }}
    runs-on: ubuntu-latest
    strategy:
      matrix:
        # Nextflow versions
        include:
          # Test pipeline minimum Nextflow version
          - NXF_VER: '21.10.3'
            NXF_EDGE: ''
          # Test latest edge release of Nextflow
          - NXF_VER: ''
            NXF_EDGE: '1'
<<<<<<< HEAD
        test_profile: ['test', 'test_lfq', 'test_dia']
=======
>>>>>>> 654e59ac
    steps:
      - name: Check out pipeline code
        uses: actions/checkout@v2

      - name: Install Nextflow
        env:
          NXF_VER: ${{ matrix.NXF_VER }}
          # Uncomment only if the edge release is more recent than the latest stable release
          # See https://github.com/nextflow-io/nextflow/issues/2467
          # NXF_EDGE: ${{ matrix.NXF_EDGE }}
        run: |
          wget -qO- get.nextflow.io | bash
          sudo mv nextflow /usr/local/bin/

      - name: Run pipeline with test data
        # TODO nf-core: You can customise CI pipeline run tests as required
        # For example: adding multiple test runs with different parameters
        # Remember that you can parallelise this by using strategy.matrix
        run: |
<<<<<<< HEAD
          nextflow run ${GITHUB_WORKSPACE} -profile ${{ matrix.test_profile }},docker
=======
          nextflow run ${GITHUB_WORKSPACE} -profile test,docker --outdir ./results
>>>>>>> 654e59ac
<|MERGE_RESOLUTION|>--- conflicted
+++ resolved
@@ -21,6 +21,9 @@
     # Only run on push if this is the nf-core dev branch (merged PRs)
     if: ${{ github.event_name != 'push' || (github.event_name == 'push' && github.repository == 'nf-core/quantms') }}
     runs-on: ubuntu-latest
+    env:
+      NXF_VER: ${{ matrix.nxf_ver }}
+      NXF_ANSI_LOG: false
     strategy:
       matrix:
         # Nextflow versions
@@ -31,10 +34,7 @@
           # Test latest edge release of Nextflow
           - NXF_VER: ''
             NXF_EDGE: '1'
-<<<<<<< HEAD
         test_profile: ['test', 'test_lfq', 'test_dia']
-=======
->>>>>>> 654e59ac
     steps:
       - name: Check out pipeline code
         uses: actions/checkout@v2
@@ -54,8 +54,5 @@
         # For example: adding multiple test runs with different parameters
         # Remember that you can parallelise this by using strategy.matrix
         run: |
-<<<<<<< HEAD
-          nextflow run ${GITHUB_WORKSPACE} -profile ${{ matrix.test_profile }},docker
-=======
           nextflow run ${GITHUB_WORKSPACE} -profile test,docker --outdir ./results
->>>>>>> 654e59ac
+          nextflow run ${GITHUB_WORKSPACE} -profile ${{ matrix.test_profile }},docker