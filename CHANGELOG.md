--- conflicted
+++ resolved
@@ -3,9 +3,7 @@
 The format is based on [Keep a Changelog](https://keepachangelog.com/en/1.0.0/)
 and this project adheres to [Semantic Versioning](https://semver.org/spec/v2.0.0.html).
 
-<<<<<<< HEAD
-## v1.3.0dev - [date]
-=======
+
 ## [1.3.0dev] nfcore/quantms - [TBD] - Vaduz
 
 ### `Added`
@@ -110,7 +108,7 @@
 - [#200](https://github.com/bigbio/quantms/pull/200) - Add `export_mztab` parameter to allow to run PROTEINQUANTIFIER TMT without exporting to mzTab
 
 ## [1.0] nfcore/quantms - [05/02/2022] - Havana
->>>>>>> 7dc473a7
+
 
 Initial release of nf-core/quantms, created with the [nf-core](https://nf-co.re/) template.
 
