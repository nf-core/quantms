--- conflicted
+++ resolved
@@ -1,7 +1,7 @@
 # ![nf-core/quantms](docs/images/nf-core-quantms_logo_light.png#gh-light-mode-only) ![nf-core/quantms](docs/images/nf-core-quantms_logo_dark.png#gh-dark-mode-only)
 
-[![GitHub Actions CI Status](https://github.com/bigbio/quantms/workflows/nf-core%20CI/badge.svg)](https://github.com/bigbio/quantms/actions?query=workflow%3A%22nf-core+CI%22)
-[![GitHub Actions Linting Status](https://github.com/bigbio/quantms/workflows/nf-core%20linting/badge.svg)](https://github.com/bigbio/quantms/actions?query=workflow%3A%22nf-core+linting%22)
+[![GitHub Actions CI Status](https://github.com/nf-core/quantms/workflows/nf-core%20CI/badge.svg)](https://github.com/nf-core/quantms/actions?query=workflow%3A%22nf-core+CI%22)
+[![GitHub Actions Linting Status](https://github.com/nf-core/quantms/workflows/nf-core%20linting/badge.svg)](https://github.com/nf-core/quantms/actions?query=workflow%3A%22nf-core+linting%22)
 [![AWS CI](https://img.shields.io/badge/CI%20tests-full%20size-FF9900?labelColor=000000&logo=Amazon%20AWS)](https://nf-co.re/quantms/results)
 [![Cite with Zenodo](http://img.shields.io/badge/DOI-10.5281/zenodo.XXXXXXX-1073c8?labelColor=000000)](https://doi.org/10.5281/zenodo.XXXXXXX)
 
@@ -40,22 +40,14 @@
 3. Download the pipeline and test it on a minimal dataset with a single command:
 
     ```console
-<<<<<<< HEAD
-    nextflow run nf-core/quantms -profile test,YOURPROFILE
-=======
     nextflow run nf-core/quantms -profile test,YOURPROFILE --outdir <OUTDIR>
->>>>>>> 654e59ac
     ```
 
     Note that some form of configuration will be needed so that Nextflow knows how to fetch the required software. This is usually done in the form of a config profile (`YOURPROFILE` in the example command above). You can chain multiple config profiles in a comma-separated string.
 
     > * The pipeline comes with config profiles called `docker`, `singularity`, `podman`, `shifter`, `charliecloud` and `conda` which instruct the pipeline to use the named tool for software management. For example, `-profile test,docker`.
     > * Please check [nf-core/configs](https://github.com/nf-core/configs#documentation) to see if a custom config file to run nf-core pipelines already exists for your Institute. If so, you can simply use `-profile <institute>` in your command. This will enable either `docker` or `singularity` and set the appropriate execution settings for your local compute environment.
-<<<<<<< HEAD
-    > * If you are using `singularity` and are persistently observing issues downloading Singularity images directly due to timeout or network issues, then you can use the `--singularity_pull_docker_container` parameter to pull and convert the Docker image instead. Alternatively, you can use the [`nf-core download`](https://nf-co.re/tools/#downloading-pipelines-for-offline-use) command to download images first, before running the pipeline. Setting the [`NXF_SINGULARITY_CACHEDIR` or `singularity.cacheDir`](https://www.nextflow.io/docs/latest/singularity.html?#singularity-docker-hub) Nextflow options enables you to store and re-use the images from a central location for future pipeline runs.
-=======
     > * If you are using `singularity`, please use the [`nf-core download`](https://nf-co.re/tools/#downloading-pipelines-for-offline-use) command to download images first, before running the pipeline. Setting the [`NXF_SINGULARITY_CACHEDIR` or `singularity.cacheDir`](https://www.nextflow.io/docs/latest/singularity.html?#singularity-docker-hub) Nextflow options enables you to store and re-use the images from a central location for future pipeline runs.
->>>>>>> 654e59ac
     > * If you are using `conda`, it is highly recommended to use the [`NXF_CONDA_CACHEDIR` or `conda.cacheDir`](https://www.nextflow.io/docs/latest/conda.html) settings to store the environments in a central location for future pipeline runs.
 
 4. Start running your own analysis!
