--- conflicted
+++ resolved
@@ -24,11 +24,7 @@
 
 <!-- TODO nf-core: Add full-sized test dataset and amend the paragraph below if applicable -->
 
-<<<<<<< HEAD
-On release, automated continuous integration tests run the pipeline on a full-sized dataset on the AWS cloud infrastructure. This ensures that the pipeline runs on AWS, has sensible resource allocation defaults set to run on real-world datasets, and permits the persistent storage of results to benchmark between pipeline releases and other analysis sources.The results obtained from the full-sized test can be viewed on the [nf-core website](https://nf-co.re/quantms/results).
-=======
 On release, automated continuous integration tests run the pipeline on a full-sized dataset on the AWS cloud infrastructure. This ensures that the pipeline runs on AWS, has sensible resource allocation defaults set to run on real-world datasets, and permits the persistent storage of results to benchmark between pipeline releases and other analysis sources. The results obtained from the full-sized test can be viewed on the [nf-core website](https://nf-co.re/quantms/results). This gives you a hint on which reports and file types are produced by the pipeline in a standard run. The automatic continuous integration tests evaluate different workflows, including the peptide identification, quantification for LFQ, LFQ-DIA, and TMT test datasets.
->>>>>>> deda1b05
 
 ## Pipeline summary
 
@@ -84,13 +80,8 @@
 
 3. Download the pipeline and test it on a minimal dataset with a single command:
 
-<<<<<<< HEAD
    ```bash
-   nextflow run nf-core/quantms -profile test,YOURPROFILE --outdir <OUTDIR>
-=======
-   ```console
    nextflow run nf-core/quantms -profile test,YOURPROFILE --input project.sdrf.tsv --database protein.fasta --outdir <OUTDIR>
->>>>>>> deda1b05
    ```
 
    Note that some form of configuration will be needed so that Nextflow knows how to fetch the required software. This is usually done in the form of a config profile (`YOURPROFILE` in the example command above). You can chain multiple config profiles in a comma-separated string.
@@ -109,13 +100,8 @@
 
    <!-- TODO nf-core: Update the example "typical command" below used to run the pipeline -->
 
-<<<<<<< HEAD
    ```bash
-   nextflow run nf-core/quantms --input samplesheet.csv --outdir <OUTDIR> --genome GRCh37 -profile <docker/singularity/podman/shifter/charliecloud/conda/institute>
-=======
-   ```console
-   nextflow run nf-core/quantms -profile <docker/singularity/podman/shifter/charliecloud/conda/institute> --input project.sdrf.tsv --database database.fasta --outdir <OUTDIR>
->>>>>>> deda1b05
+   nextflow run nf-core/quantms --input project.sdrf.tsv --database database.fasta --outdir <OUTDIR> -profile <docker/singularity/podman/shifter/charliecloud/conda/institute>
    ```
 
 ## Documentation
