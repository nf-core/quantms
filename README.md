--- conflicted
+++ resolved
@@ -17,26 +17,16 @@
 ## Introduction
 
 <!-- TODO nf-core: Write a 1-2 sentence summary of what data the pipeline is for and what it does -->
-<<<<<<< HEAD
 **nf-core/quantms** is a bioinformatics best-practice analysis pipeline for Quantitative Mass Spectrometry (MS). Currently, the workflow supports three major MS-based analytical methods: (i) Data dependant acquisition (DDA) label-free and Isobaric quantitation (e.g. TMT, iTRAQ); (ii) Data independent acquisition (DIA) label-free quantification (for details see our in-depth documentation on [quantms](https://quantms.readthedocs.io/en/latest/)).
 
 <p align="center">
     <img src="docs/images/quantms.png" alt="nf-core/quantms workflow overview" width="60%">
 </p>
-=======
-
-**nf-core/quantms** is a bioinformatics best-practice analysis pipeline for Quantitative Mass Spectrometry nf-core workflow.
->>>>>>> 72b33a18
 
 The pipeline is built using [Nextflow](https://www.nextflow.io), a workflow tool to run tasks across multiple compute infrastructures in a very portable manner. It uses Docker/Singularity containers making installation trivial and results highly reproducible. The [Nextflow DSL2](https://www.nextflow.io/docs/latest/dsl2.html) implementation of this pipeline uses one container per process which makes it much easier to maintain and update software dependencies. Where possible, these processes have been submitted to and installed from [nf-core/modules](https://github.com/nf-core/modules) in order to make them available to all nf-core pipelines, and to everyone within the Nextflow community!
 
 <!-- TODO nf-core: Add full-sized test dataset and amend the paragraph below if applicable -->
-<<<<<<< HEAD
 On release, automated continuous integration tests run the pipeline on a full-sized dataset on the AWS cloud infrastructure. This ensures that the pipeline runs on AWS, has sensible resource allocation defaults set to run on real-world datasets, and permits the persistent storage of results to benchmark between pipeline releases and other analysis sources. The results obtained from the full-sized test can be viewed on the [nf-core website](https://nf-co.re/quantms/results). This gives you a hint on which reports and file types are produced by the pipeline in a standard run. The automatic continuous integration tests evaluate different workflows, including the peptide identification, quantification for LFQ, LFQ-DIA, and TMT test datasets.
-=======
-
-On release, automated continuous integration tests run the pipeline on a full-sized dataset on the AWS cloud infrastructure. This ensures that the pipeline runs on AWS, has sensible resource allocation defaults set to run on real-world datasets, and permits the persistent storage of results to benchmark between pipeline releases and other analysis sources. The results obtained from the full-sized test can be viewed on the [nf-core website](https://nf-co.re/quantms/results).
->>>>>>> 72b33a18
 
 ## Pipeline summary
 
@@ -80,47 +70,32 @@
 
 1. Install [`Nextflow`](https://www.nextflow.io/docs/latest/getstarted.html#installation) (`>=21.10.3`)
 
-2. Install any of [`Docker`](https://docs.docker.com/engine/installation/), [`Singularity`](https://www.sylabs.io/guides/3.0/user-guide/) (you can follow [this tutorial](https://singularity-tutorial.github.io/01-installation/)), [`Podman`](https://podman.io/), [`Shifter`](https://nersc.gitlab.io/development/shifter/how-to-use/) or [`Charliecloud`](https://hpc.github.io/charliecloud/) for full pipeline reproducibility _(you can use [`Conda`](https://conda.io/miniconda.html) both to install Nextflow itself and also to manage software within pipelines. Please only use it within pipelines as a last resort; see [docs](https://nf-co.re/usage/configuration#basic-configuration-profiles))_.
+2. Install any of [`Docker`](https://docs.docker.com/engine/installation/), [`Singularity`](https://www.sylabs.io/guides/3.0/user-guide/), [`Podman`](https://podman.io/), [`Shifter`](https://nersc.gitlab.io/development/shifter/how-to-use/) or [`Charliecloud`](https://hpc.github.io/charliecloud/) for full pipeline reproducibility _(please only use [`Conda`](https://conda.io/miniconda.html) as a last resort; see [docs](https://nf-co.re/usage/configuration#basic-configuration-profiles))_
 
 3. Download the pipeline and test it on a minimal dataset with a single command:
 
-<<<<<<< HEAD
     ```console
     nextflow run nf-core/quantms -profile test,YOURPROFILE --input project.sdrf.tsv --database protein.fasta
     ```
-=======
-   ```console
-   nextflow run nf-core/quantms -profile test,YOURPROFILE --outdir <OUTDIR>
-   ```
->>>>>>> 72b33a18
 
    Note that some form of configuration will be needed so that Nextflow knows how to fetch the required software. This is usually done in the form of a config profile (`YOURPROFILE` in the example command above). You can chain multiple config profiles in a comma-separated string.
 
-<<<<<<< HEAD
     > * The pipeline comes with config profiles called `docker`, `singularity`, `podman`, `shifter`, `charliecloud` and `conda` which instruct the pipeline to use the named tool for software management. For example, `-profile test,docker`.
     > * Please check [nf-core/configs](https://github.com/nf-core/configs#documentation) to see if a custom config file to run nf-core pipelines already exists for your Institute. If so, you can simply use `-profile <institute>` in your command. This will enable either `docker` or `singularity` and set the appropriate execution settings for your local compute environment.
     > * If you are using `singularity` and are persistently observing issues downloading Singularity images directly due to timeout or network issues, then you can use the `--singularity_pull_docker_container` parameter to pull and convert the Docker image instead. Alternatively, you can use the [`nf-core download`](https://nf-co.re/tools/#downloading-pipelines-for-offline-use) command to download images first, before running the pipeline. Setting the [`NXF_SINGULARITY_CACHEDIR` or `singularity.cacheDir`](https://www.nextflow.io/docs/latest/singularity.html?#singularity-docker-hub) Nextflow options enables you to store and re-use the images from a central location for future pipeline runs.
     > * If you are using `conda`, it is highly recommended to use the [`NXF_CONDA_CACHEDIR` or `conda.cacheDir`](https://www.nextflow.io/docs/latest/conda.html) settings to store the environments in a central location for future pipeline runs.
-=======
    > - The pipeline comes with config profiles called `docker`, `singularity`, `podman`, `shifter`, `charliecloud` and `conda` which instruct the pipeline to use the named tool for software management. For example, `-profile test,docker`.
    > - Please check [nf-core/configs](https://github.com/nf-core/configs#documentation) to see if a custom config file to run nf-core pipelines already exists for your Institute. If so, you can simply use `-profile <institute>` in your command. This will enable either `docker` or `singularity` and set the appropriate execution settings for your local compute environment.
    > - If you are using `singularity`, please use the [`nf-core download`](https://nf-co.re/tools/#downloading-pipelines-for-offline-use) command to download images first, before running the pipeline. Setting the [`NXF_SINGULARITY_CACHEDIR` or `singularity.cacheDir`](https://www.nextflow.io/docs/latest/singularity.html?#singularity-docker-hub) Nextflow options enables you to store and re-use the images from a central location for future pipeline runs.
    > - If you are using `conda`, it is highly recommended to use the [`NXF_CONDA_CACHEDIR` or `conda.cacheDir`](https://www.nextflow.io/docs/latest/conda.html) settings to store the environments in a central location for future pipeline runs.
->>>>>>> 72b33a18
 
 4. Start running your own analysis!
 
    <!-- TODO nf-core: Update the example "typical command" below used to run the pipeline -->
 
-<<<<<<< HEAD
     ```console
     nextflow run nf-core/quantms -profile <docker/singularity/podman/shifter/charliecloud/conda/institute> --input project.sdrf.tsv --database database.fasta
     ```
-=======
-   ```console
-   nextflow run nf-core/quantms --input samplesheet.csv --outdir <OUTDIR> --genome GRCh37 -profile <docker/singularity/podman/shifter/charliecloud/conda/institute>
-   ```
->>>>>>> 72b33a18
 
 ## Documentation
 
@@ -149,7 +124,6 @@
 <!-- If you use  nf-core/quantms for your analysis, please cite it using the following doi: [10.5281/zenodo.XXXXXX](https://doi.org/10.5281/zenodo.XXXXXX) -->
 
 <!-- TODO nf-core: Add bibliography of tools and data used in your pipeline -->
-
 An extensive list of references for the tools used by the pipeline can be found in the [`CITATIONS.md`](CITATIONS.md) file.
 
 You can cite the `nf-core` publication as follows:
