#!/usr/bin/env python

# nf-core: Update the script to check the sdrf
# This script is based on the example at: https://raw.githubusercontent.com/nf-core/test-datasets/viralrecon/samplesheet/samplesheet_test_illumina_amplicon.csv

import argparse
import errno
import os
import sys

import pandas as pd
from sdrf_pipelines.sdrf.sdrf import SdrfDataFrame
from sdrf_pipelines.sdrf.sdrf_schema import DEFAULT_TEMPLATE, MASS_SPECTROMETRY


def parse_args(args=None):
    Description = "Reformat nf-core/quantms sdrf file and check its contents."
    Epilog = "Example usage: python validate_sdrf.py <sdrf> <check_ms>"

    parser = argparse.ArgumentParser(description=Description, epilog=Epilog)
    parser.add_argument("SDRF", help="SDRF/Expdesign file to be validated")
    parser.add_argument("ISSDRF", help="SDRF file or Expdesign file")
    parser.add_argument("--CHECK_MS", help="check mass spectrometry fields in SDRF.", action="store_true")

    return parser.parse_args(args)


def make_dir(path):
    if len(path) > 0:
        try:
            os.makedirs(path)
        except OSError as exception:
            if exception.errno != errno.EEXIST:
                raise exception


def print_error(error, context="Line", context_str=""):
    error_str = "ERROR: Please check samplesheet -> {}".format(error)
    if context != "" and context_str != "":
        error_str = "ERROR: Please check samplesheet -> {}\n{}: '{}'".format(
            error, context.strip(), context_str.strip()
        )
    print(error_str)
    sys.exit(1)


<<<<<<< HEAD
=======
def sniff_format(handle):
    """
    Detect the tabular format.

    Args:
        handle (text file): A handle to a `text file`_ object. The read position is
        expected to be at the beginning (index 0).

    Returns:
        csv.Dialect: The detected tabular format.

    .. _text file:
        https://docs.python.org/3/glossary.html#term-text-file

    """
    peek = read_head(handle)
    handle.seek(0)
    sniffer = csv.Sniffer()
    dialect = sniffer.sniff(peek)
    return dialect


>>>>>>> c4f34d9b
def check_sdrf(check_ms, sdrf):
    df = SdrfDataFrame.parse(sdrf)
    errors = df.validate(DEFAULT_TEMPLATE)
    if check_ms:
        errors = errors + df.validate(MASS_SPECTROMETRY)
    for error in errors:
        print(error)
    if not errors:
        print("Everying seems to be fine. Well done.")
    else:
        print("There were validation errors!")
    sys.exit(bool(errors))


def check_expdesign(expdesign):
    data = pd.read_csv(expdesign, sep="\t", header=0, dtype=str)
    data = data.dropna()
    schema_file = ["Fraction_Group", "Fraction", "Spectra_Filepath", "Label", "Sample"]
    schema_sample = ["Sample", "MSstats_Condition", "MSstats_BioReplicate"]

    # check table format: two table
    with open(expdesign, "r") as f:
        lines = f.readlines()
        try:
            empty_row = lines.index("\n")
        except ValueError:
            print("the one-table format parser is broken in OpenMS2.5, please use one-table or sdrf")
<<<<<<< HEAD
            sys.exit(1)
        if lines.index("\n") >= len(lines):
            print("the one-table format parser is broken in OpenMS2.5, please use one-table or sdrf")
            sys.exit(1)
=======
            sys.exit(1)
        if lines.index("\n") >= len(lines):
            print("the one-table format parser is broken in OpenMS2.5, please use one-table or sdrf")
            sys.exit(1)
>>>>>>> c4f34d9b

        s_table = [i.replace("\n", "").split("\t") for i in lines[empty_row + 1 :]][1:]
        s_header = lines[empty_row + 1].replace("\n", "").split("\t")
        s_DataFrame = pd.DataFrame(s_table, columns=s_header)

    # check missed mandatory column
    missed_columns = set(schema_file) - set(data.columns)
    if len(missed_columns) != 0:
        print("{0} column missed".format(" ".join(missed_columns)))
        sys.exit(1)

    missed_columns = set(schema_sample) - set(s_DataFrame.columns)
    if len(missed_columns) != 0:
        print("{0} column missed".format(" ".join(missed_columns)))
        sys.exit(1)

    if len(set(data.Label)) != 1 and "MSstats_Mixture" not in s_DataFrame.columns:
        print("MSstats_Mixture column missed in ISO experiments")
        sys.exit(1)

    # check logical problem: may be improved
    check_expdesign_logic(data, s_DataFrame)


def check_expdesign_logic(fTable, sTable):
    if int(max(fTable.Fraction_Group)) > len(set(fTable.Fraction_Group)):
        print("Fraction_Group discontinuous!")
        sys.exit(1)
    fTable_D = fTable.drop_duplicates(["Fraction_Group", "Fraction", "Label", "Sample"])
    if fTable_D.shape[0] < fTable.shape[0]:
        print("Existing duplicate entries in Fraction_Group, Fraction, Label and Sample")
        sys.exit(1)
    if len(set(sTable.Sample)) < sTable.shape[0]:
        print("Existing duplicate Sample in sample table!")
        sys.exit(1)


def main(args=None):
    # TODO validate expdesign file
    args = parse_args(args)

    if args.ISSDRF == "true":
        check_sdrf(args.CHECK_MS, args.SDRF)
    else:
        check_expdesign(args.SDRF)


if __name__ == "__main__":
    sys.exit(main())<|MERGE_RESOLUTION|>--- conflicted
+++ resolved
@@ -44,8 +44,6 @@
     sys.exit(1)
 
 
-<<<<<<< HEAD
-=======
 def sniff_format(handle):
     """
     Detect the tabular format.
@@ -68,7 +66,6 @@
     return dialect
 
 
->>>>>>> c4f34d9b
 def check_sdrf(check_ms, sdrf):
     df = SdrfDataFrame.parse(sdrf)
     errors = df.validate(DEFAULT_TEMPLATE)
@@ -96,17 +93,10 @@
             empty_row = lines.index("\n")
         except ValueError:
             print("the one-table format parser is broken in OpenMS2.5, please use one-table or sdrf")
-<<<<<<< HEAD
             sys.exit(1)
         if lines.index("\n") >= len(lines):
             print("the one-table format parser is broken in OpenMS2.5, please use one-table or sdrf")
             sys.exit(1)
-=======
-            sys.exit(1)
-        if lines.index("\n") >= len(lines):
-            print("the one-table format parser is broken in OpenMS2.5, please use one-table or sdrf")
-            sys.exit(1)
->>>>>>> c4f34d9b
 
         s_table = [i.replace("\n", "").split("\t") for i in lines[empty_row + 1 :]][1:]
         s_header = lines[empty_row + 1].replace("\n", "").split("\t")
