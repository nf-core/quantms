#!/usr/bin/env python
"""
This script converts the output from DIA-NN into three standard formats: MSstats, Triqler and mzTab.
License: Apache 2.0
Authors: Hong Wong, Yasset Perez-Riverol
"""
import logging
import os
import re

import click
import numpy as np
import pandas as pd
from pyopenms import AASequence, FASTAFile, ModificationsDB

CONTEXT_SETTINGS = dict(help_option_names=["-h", "--help"])


@click.group(context_settings=CONTEXT_SETTINGS)
def cli():
    pass


@click.command("convert")
@click.option("--folder", "-f")
@click.option("--diann_version", "-v")
@click.option("--dia_params", "-p")
@click.option("--charge", "-c")
@click.option("--missed_cleavages", "-m")
@click.option("--qvalue_threshold", "-q", type=float)
@click.pass_context
def convert(ctx, folder, dia_params, diann_version, charge, missed_cleavages, qvalue_threshold):
    """This function is designed to convert the DIA-NN output into three standard formats: MSstats, Triqler and mzTab. These documents are
    used for quality control and downstream analysis.

    :param folder: DiannConvert specifies the folder where the required file resides. The folder contains
        the DiaNN main report, protein matrix, precursor matrix, experimental design file, protein sequence
        FASTA file, version file of DiaNN and mzml_info TSVs
    :type folder: str
    :param diann_version: Path to a version file of DIA-NN
    :type diann_version: str
    :param dia_params: A list contains DIA parameters
    :type dia_params: list
    :param charge: The charge assigned by DIA-NN(max_precursor_charge)
    :type charge: int
    :param missed_cleavages: Allowed missed cleavages assigned by DIA-NN
    :type missed_cleavages: int
    :param qvalue_threshold: Threshold for filtering q value
    :type qvalue_threshold: float
    """
    pathdict = {key: [] for key in ["report", "exp_design", "pg_matrix", "pr_matrix", "fasta", "mzml_info"]}
    fileslist = os.listdir(folder)
    if not folder.endswith("/"):
        folder = folder + "/"
    for i in fileslist:
        if i.endswith("report.tsv"):
            pathdict["report"].append(i)
        elif i.endswith("_openms_design.tsv"):
            pathdict["exp_design"].append(i)
        elif i.endswith("pg_matrix.tsv"):
            pathdict["pg_matrix"].append(i)
        elif i.endswith("pr_matrix.tsv"):
            pathdict["pr_matrix"].append(i)
        elif i.endswith(".fasta") or i.endswith(".fa"):
            pathdict["fasta"].append(i)
        elif i.endswith("mzml_info.tsv"):
            pathdict["mzml_info"].append(i)
        else:
            pass

    for item in pathdict.items():
        if item[0] != "mzml_info" and len(item[1]) > 1:
            logging.error(f"{item[0]} is duplicate, check whether the file is redundant or change the file name!")

    diann_report = folder + pathdict["report"][0]
    exp_design = folder + pathdict["exp_design"][0]
    pg_matrix = folder + pathdict["pg_matrix"][0]
    pr_matrix = folder + pathdict["pr_matrix"][0]
    fasta = folder + pathdict["fasta"][0]
    diann_version_file = diann_version

    with open(diann_version_file) as f:
        for line in f:
            if "DIA-NN" in line:
                diann_version_id = line.rstrip("\n").split(": ")[1]
                break

    remain_cols = [
        "File.Name",
        "Run",
        "Protein.Group",
        "Protein.Names",
        "Protein.Ids",
        "First.Protein.Description",
        "PG.MaxLFQ",
        "RT.Start",
        "Global.Q.Value",
        "Lib.Q.Value",
        "PEP",
        "Precursor.Normalised",
        "Precursor.Id",
        "Q.Value",
        "Modified.Sequence",
        "Stripped.Sequence",
        "Precursor.Charge",
        "Precursor.Quantity",
        "Global.PG.Q.Value",
    ]
    report = pd.read_csv(diann_report, sep="\t", header=0, usecols=remain_cols)

    # filter based on qvalue parameter for downstream analysiss
    report = report[report["Q.Value"] < qvalue_threshold]
    report["Calculate.Precursor.Mz"] = report.apply(
        lambda x: calculate_mz(x["Stripped.Sequence"], x["Precursor.Charge"]), axis=1
    )

    precursor_list = list(report["Precursor.Id"].unique())
    report["precursor.Index"] = report.apply(lambda x: precursor_list.index(x["Precursor.Id"]), axis=1)

    with open(exp_design, "r") as f:
        data = f.readlines()
        empty_row = data.index("\n")
        f_table = [i.replace("\n", "").split("\t") for i in data[1:empty_row]]
        f_header = data[0].replace("\n", "").split("\t")
        f_table = pd.DataFrame(f_table, columns=f_header)
        f_table.loc[:, "run"] = f_table.apply(
            lambda x: os.path.splitext(os.path.basename(x["Spectra_Filepath"]))[0], axis=1
        )

        s_table = [i.replace("\n", "").split("\t") for i in data[empty_row + 1 :]][1:]
        s_header = data[empty_row + 1].replace("\n", "").split("\t")
        s_DataFrame = pd.DataFrame(s_table, columns=s_header)

    # Convert to MSstats
    out_msstats = pd.DataFrame()
    out_msstats = report[
        ["Protein.Names", "Modified.Sequence", "Precursor.Charge", "Precursor.Quantity", "File.Name", "Run"]
    ]
    out_msstats.columns = ["ProteinName", "PeptideSequence", "PrecursorCharge", "Intensity", "Reference", "Run"]
    out_msstats = out_msstats[out_msstats["Intensity"] != 0]
    out_msstats.loc[:, "PeptideSequence"] = out_msstats.apply(
        lambda x: AASequence.fromString(x["PeptideSequence"]).toString(), axis=1
    )
    out_msstats.loc[:, "FragmentIon"] = "NA"
    out_msstats.loc[:, "ProductCharge"] = "0"
    out_msstats.loc[:, "IsotopeLabelType"] = "L"
    out_msstats["Reference"] = out_msstats.apply(lambda x: os.path.basename(x["Reference"]), axis=1)

    out_msstats[["Fraction", "BioReplicate", "Condition"]] = out_msstats.apply(
        lambda x: query_expdesign_value(x["Run"], f_table, s_DataFrame), axis=1, result_type="expand"
    )
    out_msstats.to_csv(os.path.splitext(os.path.basename(exp_design))[0] + "_msstats_in.csv", sep=",", index=False)

    # Convert to Triqler
    out_triqler = pd.DataFrame()
    out_triqler = out_msstats[["ProteinName", "PeptideSequence", "PrecursorCharge", "Intensity", "Run", "Condition"]]
    del out_msstats
    out_triqler.columns = ["proteins", "peptide", "charge", "intensity", "run", "condition"]
    out_triqler = out_triqler[out_triqler["intensity"] != 0]

    out_triqler.loc[:, "searchScore"] = report["Q.Value"]
    out_triqler.loc[:, "searchScore"] = 1 - out_triqler["searchScore"]
    out_triqler.to_csv(os.path.splitext(os.path.basename(exp_design))[0] + "_triqler_in.tsv", sep="\t", index=False)
    del out_triqler

    # Convert to mzTab
    if diann_version_id == "1.8.1":
        fasta_df = pd.DataFrame()
        entries = []
        f = FASTAFile()
        f.load(fasta, entries)
        line = 0
        for e in entries:
            fasta_df.loc[line, "id"] = e.identifier
            fasta_df.loc[line, "seq"] = e.sequence
            fasta_df.loc[line, "len"] = len(e.sequence)
            line += 1

        index_ref = f_table
        index_ref.loc[:, "ms_run"] = index_ref.apply(lambda x: x["Fraction_Group"], axis=1)
        index_ref.loc[:, "study_variable"] = index_ref.apply(lambda x: x["Sample"], axis=1)
        index_ref.loc[:, "ms_run"] = index_ref.loc[:, "ms_run"].astype("int")
        index_ref.loc[:, "study_variable"] = index_ref.loc[:, "study_variable"].astype("int")
        report[["ms_run", "study_variable"]] = report.apply(
            lambda x: add_info(x["Run"], index_ref), axis=1, result_type="expand"
        )

        (MTD, database) = mztab_MTD(index_ref, dia_params, fasta, charge, missed_cleavages)
        pg = pd.read_csv(
            pg_matrix,
            sep="\t",
            header=0,
        )
        PRH = mztab_PRH(report, pg, index_ref, database, fasta_df)
        del pg
        pr = pd.read_csv(
            pr_matrix,
            sep="\t",
            header=0,
        )
        PEH = mztab_PEH(report, pr, precursor_list, index_ref, database)
        del pr
        PSH = mztab_PSH(report, folder, database)
        del report
        MTD.loc["", :] = ""
        PRH.loc[len(PRH) + 1, :] = ""
        PEH.loc[len(PEH) + 1, :] = ""
        with open(os.path.splitext(os.path.basename(exp_design))[0] + "_out.mzTab", "w", newline="") as f:
            MTD.to_csv(f, mode="w", sep="\t", index=False, header=False)
            PRH.to_csv(f, mode="w", sep="\t", index=False, header=True)
            PEH.to_csv(f, mode="w", sep="\t", index=False, header=True)
            PSH.to_csv(f, mode="w", sep="\t", index=False, header=True)


def query_expdesign_value(reference, f_table, s_table):
    """By matching the "Run" column in f_table or the "Sample" column in s_table, this function returns a tuple containing Fraction,
    BioReplicate and Condition.

     :param reference: The value of "Run" column in out_msstats
     :type reference: str
     :param f_table: A table contains experiment settings(search engine settings etc.)
     :type f_table: pandas.core.frame.DataFrame
     :param s_table: A table contains experimental design
     :type s_table: pandas.core.frame.DataFrame
     :return: A tuple contains Fraction, BioReplicate and Condition
     :rtype: tuple
    """
    query_reference = f_table[f_table["run"] == reference]
    Fraction = query_reference["Fraction"].values[0]
    row = s_table[s_table["Sample"] == query_reference["Sample"].values[0]]
    BioReplicate = row["MSstats_BioReplicate"].values[0]
    Condition = row["MSstats_Condition"].values[0]

    return Fraction, BioReplicate, Condition


def MTD_mod_info(fix_mod, var_mod):
    """Convert fixed and variable modifications to the format required by the MTD sub-table.

    :param fix_mod: Fixed modifications from DIA parameter list
    :type fix_mod: str
    :param var_mod: Variable modifications from DIA parameter list
    :type var_mod: str
    :return: A tuple contains fixed and variable modifications, and flags indicating whether they are null
    :rtype: tuple
    """
    var_ptm = []
    fix_ptm = []
    mods_db = ModificationsDB()

    if fix_mod != "null":
        fix_flag = 1
        for mod in fix_mod.split(","):
            mod_obj = mods_db.getModification(mod)
            mod_name = mod_obj.getId()
            mod_accession = mod_obj.getUniModAccession()
            site = mod_obj.getOrigin()
            fix_ptm.append(("[UNIMOD, " + mod_accession.upper() + ", " + mod_name + ", ]", site))
    else:
        fix_flag = 0
        fix_ptm.append("[MS, MS:1002453, No fixed modifications searched, ]")

    if var_mod != "null":
        var_flag = 1
        for mod in var_mod.split(","):
            mod_obj = mods_db.getModification(mod)
            mod_name = mod_obj.getId()
            mod_accession = mod_obj.getUniModAccession()
            site = mod_obj.getOrigin()
            var_ptm.append(("[UNIMOD, " + mod_accession.upper() + ", " + mod_name + ", ]", site))
    else:
        var_flag = 0
        var_ptm.append("[MS, MS:1002454, No variable modifications searched, ]")

    return fix_ptm, var_ptm, fix_flag, var_flag


def mztab_MTD(index_ref, dia_params, fasta, charge, missed_cleavages):
    """Construct MTD sub-table.

    :param index_ref: On the basis of f_table, two columns "MS_run" and "study_variable" are added for matching
    :type index_ref: pandas.core.frame.DataFrame
    :param dia_params: A list contains DIA parameters
    :type dia_params: list
    :param fasta: Fasta file path
    :type fasta: str
    :param charge: Charges set by Dia-NN
    :type charge: int
    :param missed_cleavages: Missed cleavages set by Dia-NN
    :type missed_cleavages: int
    :return: MTD sub-table
    :rtype: pandas.core.frame.DataFrame
    """
    dia_params_list = dia_params.split(";")
    dia_params_list = ["null" if i == "" else i for i in dia_params_list]
    FragmentMassTolerance = dia_params_list[0]
    FragmentMassToleranceUnit = dia_params_list[1]
    PrecursorMassTolerance = dia_params_list[2]
    PrecursorMassToleranceUnit = dia_params_list[3]
    Enzyme = dia_params_list[4]
    FixedModifications = dia_params_list[5]
    VariableModifications = dia_params_list[6]
    out_mztab_MTD = pd.DataFrame()
    out_mztab_MTD.loc[1, "mzTab-version"] = "1.0.0"
    out_mztab_MTD.loc[1, "mzTab-mode"] = "Summary"
    out_mztab_MTD.loc[1, "mzTab-type"] = "Quantification"
    out_mztab_MTD.loc[1, "title"] = "ConsensusMap export from OpenMS"
    out_mztab_MTD.loc[1, "description"] = "OpenMS export from consensusXML"
    out_mztab_MTD.loc[1, "protein_search_engine_score[1]"] = "[, , DIA-NN Global.PG.Q.Value, ]"
    out_mztab_MTD.loc[
        1, "peptide_search_engine_score[1]"
    ] = "[, , DIA-NN Q.Value (minimum of the respective precursor q-values), ]"
    out_mztab_MTD.loc[1, "psm_search_engine_score[1]"] = "[MS, MS:MS:1001869, protein-level q-value, ]"
    out_mztab_MTD.loc[1, "software[1]"] = "[MS, MS:1003253, DIA-NN, Release (v1.8.1)]"
    out_mztab_MTD.loc[1, "software[1]-setting[1]"] = fasta
    out_mztab_MTD.loc[1, "software[1]-setting[2]"] = "db_version:null"
    out_mztab_MTD.loc[1, "software[1]-setting[3]"] = "fragment_mass_tolerance:" + FragmentMassTolerance
    out_mztab_MTD.loc[1, "software[1]-setting[4]"] = "fragment_mass_tolerance_unit:" + FragmentMassToleranceUnit
    out_mztab_MTD.loc[1, "software[1]-setting[5]"] = "precursor_mass_tolerance:" + PrecursorMassTolerance
    out_mztab_MTD.loc[1, "software[1]-setting[6]"] = "precursor_mass_tolerance_unit:" + PrecursorMassToleranceUnit
    out_mztab_MTD.loc[1, "software[1]-setting[7]"] = "enzyme:" + Enzyme
    out_mztab_MTD.loc[1, "software[1]-setting[8]"] = "enzyme_term_specificity:full"
    out_mztab_MTD.loc[1, "software[1]-setting[9]"] = "charges:" + str(charge)
    out_mztab_MTD.loc[1, "software[1]-setting[10]"] = "missed_cleavages:" + str(missed_cleavages)
    out_mztab_MTD.loc[1, "software[1]-setting[11]"] = "fixed_modifications:" + FixedModifications
    out_mztab_MTD.loc[1, "software[1]-setting[12]"] = "variable_modifications:" + VariableModifications

    (fixed_mods, variable_mods, fix_flag, var_flag) = MTD_mod_info(FixedModifications, VariableModifications)
    if fix_flag == 1:
        for i in range(1, len(fixed_mods) + 1):
            out_mztab_MTD.loc[1, "fixed_mod[" + str(i) + "]"] = fixed_mods[i - 1][0]
            out_mztab_MTD.loc[1, "fixed_mod[" + str(i) + "]-site"] = fixed_mods[i - 1][1]
            out_mztab_MTD.loc[1, "fixed_mod[" + str(i) + "]-position"] = "Anywhere"
    else:
        out_mztab_MTD.loc[1, "fixed_mod[1]"] = fixed_mods[0]

    if var_flag == 1:
        for i in range(1, len(variable_mods) + 1):
            out_mztab_MTD.loc[1, "variable_mod[" + str(i) + "]"] = variable_mods[i - 1][0]
            out_mztab_MTD.loc[1, "variable_mod[" + str(i) + "]-site"] = variable_mods[i - 1][1]
            out_mztab_MTD.loc[1, "variable_mod[" + str(i) + "]-position"] = "Anywhere"
    else:
        out_mztab_MTD.loc[1, "variable_mod[1]"] = variable_mods[0]

    out_mztab_MTD.loc[1, "quantification_method"] = "[MS, MS:1001834, LC-MS label-free quantitation analysis, ]"
    out_mztab_MTD.loc[1, "protein-quantification_unit"] = "[, , Abundance, ]"
    out_mztab_MTD.loc[1, "peptide-quantification_unit"] = "[, , Abundance, ]"

    for i in range(1, max(index_ref["ms_run"]) + 1):
        out_mztab_MTD.loc[1, "ms_run[" + str(i) + "]-format"] = "[MS, MS:1000584, mzML file, ]"
        out_mztab_MTD.loc[1, "ms_run[" + str(i) + "]-location"] = (
            "file://" + index_ref[index_ref["ms_run"] == i]["Spectra_Filepath"].values[0]
        )
        out_mztab_MTD.loc[
            1, "ms_run[" + str(i) + "]-id_format"
        ] = "[MS, MS:1000777, spectrum identifier nativeID format, ]"
        out_mztab_MTD.loc[1, "assay[" + str(i) + "]-quantification_reagent"] = "[MS, MS:1002038, unlabeled sample, ]"
        out_mztab_MTD.loc[1, "assay[" + str(i) + "]-ms_run_ref"] = "ms_run[" + str(i) + "]"

    for i in range(1, max(index_ref["study_variable"]) + 1):
        study_variable = []
        for j in list(index_ref[index_ref["study_variable"] == i]["ms_run"].values):
            study_variable.append("assay[" + str(j) + "]")
        out_mztab_MTD.loc[1, "study_variable[" + str(i) + "]-assay_refs"] = ",".join(study_variable)
        out_mztab_MTD.loc[1, "study_variable[" + str(i) + "]-description"] = "no description given"

    out_mztab_MTD.loc[2, :] = "MTD"

    # Transpose out_mztab_MTD
    col = list(out_mztab_MTD.columns)
    row = list(out_mztab_MTD.index)
    out_mztab_MTD_T = pd.DataFrame(out_mztab_MTD.values.T, index=col, columns=row)
    out_mztab_MTD_T.columns = ["inf", "index"]
    out_mztab_MTD_T.insert(0, "title", out_mztab_MTD_T.index)
    index = out_mztab_MTD_T.loc[:, "index"]
    out_mztab_MTD_T.drop(labels=["index"], axis=1, inplace=True)
    out_mztab_MTD_T.insert(0, "index", index)
    database = os.path.basename(fasta.split(".")[-2])

    return out_mztab_MTD_T, database


def mztab_PRH(report, pg, index_ref, database, fasta_df):
    """Construct PRH sub-table.

    :param report: Dataframe for Dia-NN main report
    :type report: pandas.core.frame.DataFrame
    :param pg: Dataframe for Dia-NN protein groups matrix
    :type pg: pandas.core.frame.DataFrame
    :param index_ref: On the basis of f_table, two columns "ms_run" and "study_variable" are added for matching
    :type index_ref: pandas.core.frame.DataFrame
    :param database: Path to fasta file
    :type database: str
    :param fasta_df: A dataframe contains protein IDs, sequences and lengths
    :type fasta_df: pandas.core.frame.DataFrame
    :return: PRH sub-table
    :rtype: pandas.core.frame.DataFrame
    """
    file = list(pg.columns[5:])
    col = {}
    for i in file:
        col[i] = (
            "protein_abundance_assay["
            + str(index_ref[index_ref["run"] == os.path.splitext(os.path.split(i)[1])[0]]["ms_run"].values[0])
            + "]"
        )

    pg.rename(columns=col, inplace=True)
    pg.loc[:, "opt_global_result_type"] = pg.apply(classify_result_type, axis=1, result_type="expand")

    out_mztab_PRH = pd.DataFrame()
    out_mztab_PRH = pg.drop(["Protein.Names"], axis=1)
    out_mztab_PRH.rename(
        columns={"Protein.Group": "accession", "First.Protein.Description": "description"}, inplace=True
    )
    out_mztab_PRH.loc[:, "database"] = database

    null_col = [
        "taxid",
        "species",
        "database_version",
        "search_engine",
        "opt_global_Posterior_Probability_score",
        "opt_global_nr_found_peptides",
        "opt_global_cv_PRIDE:0000303_decoy_hit",
    ]
    for i in null_col:
        out_mztab_PRH.loc[:, i] = "null"
    out_mztab_PRH.loc[:, "accession"] = out_mztab_PRH.apply(lambda x: x["accession"].split(";")[0], axis=1)

    protein_details_df = out_mztab_PRH[out_mztab_PRH["opt_global_result_type"] == "indistinguishable_protein_group"]
    prh_series = protein_details_df["Protein.Ids"].str.split(";", expand=True).stack().reset_index(level=1, drop=True)
    prh_series.name = "accession"
    protein_details_df = (
        protein_details_df.drop("accession", axis=1).join(prh_series).reset_index().drop(columns="index")
    )
    protein_details_df.loc[:, "opt_global_result_type"] = protein_details_df.apply(lambda x: "protein_details", axis=1)
    # protein_details_df = protein_details_df[-protein_details_df["accession"].str.contains("-")]
    out_mztab_PRH = pd.concat([out_mztab_PRH, protein_details_df]).reset_index(drop=True)

    out_mztab_PRH.loc[:, "protein_coverage"] = out_mztab_PRH.apply(
        lambda x: calculate_protein_coverage(report, x["accession"], x["Protein.Ids"], fasta_df),
        axis=1,
        result_type="expand",
    )

    out_mztab_PRH.loc[:, "ambiguity_members"] = out_mztab_PRH.apply(
        lambda x: x["Protein.Ids"] if x["opt_global_result_type"] == "indistinguishable_protein_group" else "null",
        axis=1,
    )

    out_mztab_PRH[["modifiedSequence", "best_search_engine_score[1]"]] = out_mztab_PRH.apply(
        lambda x: PRH_match_report(report, x["accession"]), axis=1, result_type="expand"
    )

    out_mztab_PRH.loc[:, "modifications"] = out_mztab_PRH.apply(
        lambda x: find_modification(x["modifiedSequence"]), axis=1, result_type="expand"
    )

    ## quantity at protein level: PG.MaxLFQ
    max_study_variable = max(index_ref["study_variable"])
    PRH_params = []
    for i in range(1, max_study_variable + 1):
        PRH_params.extend(
            [
                "protein_abundance_study_variable[" + str(i) + "]",
                "protein_abundance_stdev_study_variable[" + str(i) + "]",
                "protein_abundance_std_error_study_variable[" + str(i) + "]",
            ]
        )

    out_mztab_PRH[PRH_params] = out_mztab_PRH.apply(
        lambda x: match_in_report(report, x["accession"], max_study_variable, 1, "protein"),
        axis=1,
        result_type="expand",
    )

    out_mztab_PRH.loc[:, "PRH"] = "PRT"
    index = out_mztab_PRH.loc[:, "PRH"]
    out_mztab_PRH.drop(["PRH", "Genes", "modifiedSequence", "Protein.Ids"], axis=1, inplace=True)
    out_mztab_PRH.insert(0, "PRH", index)
    out_mztab_PRH.fillna("null", inplace=True)
    out_mztab_PRH.loc[:, "database"] = database
    new_cols = [col for col in out_mztab_PRH.columns if not col.startswith("opt_")] + [
        col for col in out_mztab_PRH.columns if col.startswith("opt_")
    ]
    out_mztab_PRH = out_mztab_PRH[new_cols]

    # out_mztab_PRH.to_csv("./out_protein.mztab", sep=",", index=False)

    return out_mztab_PRH


def mztab_PEH(report, pr, precursor_list, index_ref, database):
    """Construct PEH sub-table.

    :param report: Dataframe for Dia-NN main report
    :type report: pandas.core.frame.DataFrame
    :param pr: Dataframe for Dia-NN precursors matrix
    :type pr: pandas.core.frame.DataFrame
    :param precursor_list: A list contains all precursor IDs
    :type precursor_list: list
    :param index_ref: On the basis of f_table, two columns "ms_run" and "study_variable" are added for matching
    :type index_ref: pandas.core.frame.DataFrame
    :param database: Path to fasta file
    :type database: str
    :return: PEH sub-table
    :rtype: pandas.core.frame.DataFrame
    """
    out_mztab_PEH = pd.DataFrame()
    out_mztab_PEH = pr.iloc[:, 0:10]
    out_mztab_PEH.drop(
        ["Protein.Group", "Protein.Names", "First.Protein.Description", "Proteotypic"], axis=1, inplace=True
    )
    out_mztab_PEH.rename(
        columns={
            "Stripped.Sequence": "sequence",
            "Protein.Ids": "accession",
            "Modified.Sequence": "opt_global_cv_MS:1000889_peptidoform_sequence",
            "Precursor.Charge": "charge",
        },
        inplace=True,
    )

    out_mztab_PEH.loc[:, "modifications"] = out_mztab_PEH.apply(
        lambda x: find_modification(x["opt_global_cv_MS:1000889_peptidoform_sequence"]), axis=1, result_type="expand"
    )

    out_mztab_PEH.loc[:, "opt_global_cv_MS:1000889_peptidoform_sequence"] = out_mztab_PEH.apply(
        lambda x: AASequence.fromString(x["opt_global_cv_MS:1000889_peptidoform_sequence"]).toString(), axis=1
    )

    out_mztab_PEH.loc[:, "unique"] = out_mztab_PEH.apply(
        lambda x: "0" if ";" in str(x["accession"]) else "1", axis=1, result_type="expand"
    )

    null_col = ["database_version", "search_engine", "retention_time_window", "mass_to_charge", "opt_global_feature_id"]
    for i in null_col:
        out_mztab_PEH.loc[:, i] = "null"
    out_mztab_PEH.loc[:, "opt_global_cv_MS:1002217_decoy_peptide"] = "0"

    ## average value of each study_variable
    ## quantity at peptide level: Precursor.Normalised
    out_mztab_PEH.loc[:, "pr_id"] = out_mztab_PEH.apply(
        lambda x: precursor_list.index(x["Precursor.Id"]), axis=1, result_type="expand"
    )
    max_assay = max(index_ref["ms_run"])
    max_study_variable = max(index_ref["study_variable"])

    ms_run_score = []
    for i in range(1, max_assay + 1):
        ms_run_score.append("search_engine_score[1]_ms_run[" + str(i) + "]")
    out_mztab_PEH[ms_run_score] = out_mztab_PEH.apply(
        lambda x: match_in_report(report, x["pr_id"], max_assay, 0, "pep"), axis=1, result_type="expand"
    )

    PEH_params = []
    for i in range(1, max_study_variable + 1):
        PEH_params.extend(
            [
                "peptide_abundance_study_variable[" + str(i) + "]",
                "peptide_abundance_stdev_study_variable[" + str(i) + "]",
                "peptide_abundance_std_error_study_variable[" + str(i) + "]",
                "opt_global_mass_to_charge_study_variable[" + str(i) + "]",
                "opt_global_retention_time_study_variable[" + str(i) + "]",
            ]
        )
    out_mztab_PEH[PEH_params] = out_mztab_PEH.apply(
        lambda x: match_in_report(report, x["pr_id"], max_study_variable, 1, "pep"), axis=1, result_type="expand"
    )

    out_mztab_PEH[
        [
            "best_search_engine_score[1]",
            "retention_time",
            "opt_global_q-value",
            "opt_global_SpecEValue_score",
            "mass_to_charge",
        ]
    ] = out_mztab_PEH.apply(lambda x: PEH_match_report(report, x["pr_id"]), axis=1, result_type="expand")

    out_mztab_PEH.loc[:, "PEH"] = "PEP"
    out_mztab_PEH.loc[:, "database"] = database
    index = out_mztab_PEH.loc[:, "PEH"]
    out_mztab_PEH.drop(["PEH", "Precursor.Id", "Genes", "pr_id"], axis=1, inplace=True)
    out_mztab_PEH.insert(0, "PEH", index)
    out_mztab_PEH.fillna("null", inplace=True)
    new_cols = [col for col in out_mztab_PEH.columns if not col.startswith("opt_")] + [
        col for col in out_mztab_PEH.columns if col.startswith("opt_")
    ]
    out_mztab_PEH = out_mztab_PEH[new_cols]
    # out_mztab_PEH.to_csv("./out_peptide.mztab", sep=",", index=False)

    return out_mztab_PEH


def mztab_PSH(report, folder, database):
    """Construct PSH sub-table.

    :param report: Dataframe for Dia-NN main report
    :type report: pandas.core.frame.DataFrame
    :param folder: DiannConvert specifies the folder where the required file resides. The folder contains
        the DiaNN main report, protein matrix, precursor matrix, experimental design file, protein sequence
        FASTA file, version file of DiaNN and mzml_info TSVs
    :type folder: str
    :param database: Path to fasta file
    :type database: str
    :return: PSH sub-table
    :rtype: pandas.core.frame.DataFrame
    """
    out_mztab_PSH = pd.DataFrame()
    for n, group in report.groupby(["Run"]):
        file = folder + n + "_mzml_info.tsv"
        target = pd.read_csv(file, sep="\t")
        group.sort_values(by="RT.Start", inplace=True)
        target = target[["Retention_Time", "SpectrumID", "Exp_Mass_To_Charge"]]
        target.columns = ["RT.Start", "opt_global_spectrum_reference", "exp_mass_to_charge"]
        # TODO seconds returned from precursor.getRT()
        target.loc[:, "RT.Start"] = target.apply(lambda x: x["RT.Start"] / 60, axis=1)
        out_mztab_PSH = pd.concat([out_mztab_PSH, pd.merge_asof(group, target, on="RT.Start", direction="nearest")])
    del report

    ## Score at PSM level: Q.Value
    out_mztab_PSH = out_mztab_PSH[
        [
            "Stripped.Sequence",
            "Protein.Ids",
            "Q.Value",
            "RT.Start",
            "Precursor.Charge",
            "Calculate.Precursor.Mz",
            "exp_mass_to_charge",
            "Modified.Sequence",
            "PEP",
            "Global.Q.Value",
            "Global.Q.Value",
            "opt_global_spectrum_reference",
            "ms_run",
        ]
    ]
    out_mztab_PSH.columns = [
        "sequence",
        "accession",
        "search_engine_score[1]",
        "retention_time",
        "charge",
        "calc_mass_to_charge",
        "exp_mass_to_charge",
        "opt_global_cv_MS:1000889_peptidoform_sequence",
        "opt_global_SpecEValue_score",
        "opt_global_q-value",
        "opt_global_q-value_score",
        "opt_global_spectrum_reference",
        "ms_run",
    ]

    out_mztab_PSH.loc[:, "opt_global_cv_MS:1002217_decoy_peptide"] = "0"
    out_mztab_PSH.loc[:, "PSM_ID"] = out_mztab_PSH.index
    out_mztab_PSH.loc[:, "unique"] = out_mztab_PSH.apply(
        lambda x: "0" if ";" in str(x["accession"]) else "1", axis=1, result_type="expand"
    )
    out_mztab_PSH.loc[:, "database"] = database

    null_col = [
        "database_version",
        "search_engine",
        "pre",
        "post",
        "start",
        "end",
        "opt_global_feature_id",
        "opt_global_map_index",
    ]
    for i in null_col:
        out_mztab_PSH.loc[:, i] = "null"

    out_mztab_PSH.loc[:, "modifications"] = out_mztab_PSH.apply(
        lambda x: find_modification(x["opt_global_cv_MS:1000889_peptidoform_sequence"]), axis=1, result_type="expand"
    )

    out_mztab_PSH.loc[:, "spectra_ref"] = out_mztab_PSH.apply(
        lambda x: "ms_run[{}]:".format(x["ms_run"]) + x["opt_global_spectrum_reference"], axis=1, result_type="expand"
    )

    out_mztab_PSH.loc[:, "opt_global_cv_MS:1000889_peptidoform_sequence"] = out_mztab_PSH.apply(
        lambda x: AASequence.fromString(x["opt_global_cv_MS:1000889_peptidoform_sequence"]).toString(),
        axis=1,
        result_type="expand",
    )

    out_mztab_PSH.loc[:, "PSH"] = "PSM"
    index = out_mztab_PSH.loc[:, "PSH"]
    out_mztab_PSH.drop(["PSH", "ms_run"], axis=1, inplace=True)
    out_mztab_PSH.insert(0, "PSH", index)
    out_mztab_PSH.fillna("null", inplace=True)
    new_cols = [col for col in out_mztab_PSH.columns if not col.startswith("opt_")] + [
        col for col in out_mztab_PSH.columns if col.startswith("opt_")
    ]
    out_mztab_PSH = out_mztab_PSH[new_cols]
    # out_mztab_PSH.to_csv("./out_psms.mztab", sep=",", index=False)

    return out_mztab_PSH


def add_info(target, index_ref):
    """On the basis of f_table, two columns "ms_run" and "study_variable" are added for matching.

    :param target: The value of "Run" column in f_table
    :type target: str
    :param index_ref: A dataframe on the basis of f_table
    :type index_ref: pandas.core.frame.DataFrame
    :return: A tuple contains ms_run and study_variable
    :rtype: tuple
    """
    match = index_ref[index_ref["run"] == target]
    ms_run = match["ms_run"].values[0]
    study_variable = match["study_variable"].values[0]

    return ms_run, study_variable


def classify_result_type(target):
    """Classify proteins

    :param target: The target dataframe contains "Protein.Group" and "Protein.Ids"
    :type target: pandas.core.frame.DataFrame
    :return: A string implys protein type
    :rtype: str
    """
    if ";" in target["Protein.Ids"]:
        return "indistinguishable_protein_group"
    return "single_protein"


def calculate_protein_coverage(report, target, reference, fasta_df):
    """Calculate protein coverage.
    :param report: Dataframe for Dia-NN main report
    :type report: pandas.core.frame.DataFrame
    :param target: The value of "accession" column in out_mztab_PRH
    :type target: str
    :param fasta_df: A dataframe contains protein IDs, sequences and lengths
    :type fasta_df: pandas.core.frame.DataFrame
    :return: Protein coverage
    :rtype: str
    """
    peptide_list = report[report["Protein.Ids"] == reference]["Stripped.Sequence"].drop_duplicates().values
    unique_peptides = [j for i, j in enumerate(peptide_list) if all(j not in k for k in peptide_list[i + 1 :])]
    resultlist = []
    ref = fasta_df[fasta_df["id"].str.contains(target)]["seq"].values[0]

    def findstr(basestr, s, resultlist):
        result = re.finditer(s, basestr)
        if result:
            for i in result:
                resultlist.append([i.span()[0], i.span()[1] - 1])

        return resultlist

    for i in unique_peptides:
        resultlist = findstr(ref, i, resultlist)
    # Sort and merge the interval list
    resultlist.sort()
    l, r = 0, 1
    while r < len(resultlist):
        x1, y1 = resultlist[l][0], resultlist[l][1]
        x2, y2 = resultlist[r][0], resultlist[r][1]
        if x2 > y1:
            l += 1
            r += 1
        else:
            resultlist[l] = [x1, max(y1, y2)]
            resultlist.pop(r)

    coverage_length = np.array([i[1] - i[0] + 1 for i in resultlist]).sum()
    protein_coverage = format(coverage_length / len(ref), ".3f")

    return protein_coverage


<<<<<<< HEAD
def match_in_report(report, target, max, flag, level):
    """This function is used to match the columns "ms_run" and "study_variable" from the report and
     get the corresponding information for the mztab ms_run and study_values metadata values.
=======
def match_in_report(report, target, max_, flag, level):
    """This function is used to match the columns "ms_run" and "study_variable" in the report to get the information.
>>>>>>> 766bec55

    :param report: Dataframe for Dia-NN main report
    :type report: pandas.core.frame.DataFrame
    :param target: The value of "pr_id" column in out_mztab_PEH(level="peptide") or the "accession" column in out_mztab_PRH(level="protein")
    :type target: str
    :param max: max_assay or max_study_variable
    :type max: int
    :param flag: Match the "study_variable" column(flag=1) or the "ms_run" column(flag=0) in the filter result
    :type flag: int
    :param level: "pep" or "protein"
    :type level: str
    :return: A tuple contains multiple messages
    :rtype: tuple
    """
    if flag == 1 and level == "pep":
        result = report[report["precursor.Index"] == target]
        PEH_params = []
        for i in range(1, max_ + 1):
            match = result[result["study_variable"] == i]
            PEH_params.extend([match["Precursor.Normalised"].mean(), "null", "null", "null", match["RT.Start"].mean()])

        return tuple(PEH_params)

    if flag == 0 and level == "pep":
        result = report[report["precursor.Index"] == target]
        q_value = []
        for i in range(1, max_ + 1):
            match = result[result["ms_run"] == i]
            q_value.append(match["Q.Value"].values[0] if match["Q.Value"].values.size > 0 else np.nan)

        return tuple(q_value)

    if flag == 1 and level == "protein":
        result = report[report["Protein.Ids"] == target]
        PRH_params = []
        for i in range(1, max_ + 1):
            match = result[result["study_variable"] == i]
            PRH_params.extend([match["PG.MaxLFQ"].mean(), "null", "null"])

        return tuple(PRH_params)


def PRH_match_report(report, target):
    """Returns a tuple contains modified sequences and the score at protein level.

    :param report: Dataframe for Dia-NN main report
    :type report: pandas.core.frame.DataFrame
    :param target: The value of "accession" column in report
    :type target: str
    :return: A tuple contains multiple information to construct PRH sub-table
    :rtype: tuple
    """
    match = report[report["Protein.Ids"] == target]
    modSeq = match["Modified.Sequence"].values[0] if match["Modified.Sequence"].values.size > 0 else np.nan
    ## Score at protein level: Global.PG.Q.Value (without MBR)
    score = match["Global.PG.Q.Value"].min()

    return modSeq, score


def PEH_match_report(report, target):
    """Returns a tuple contains the score at peptide level, retain time, q_score, spec_e and mz.

    :param report: Dataframe for Dia-NN main report
    :type report: pandas.core.frame.DataFrame
    :param target: The value of "pr_id" column in report
    :type target: str
    :return: A tuple contains multiple information to construct PEH sub-table
    :rtype: tuple
    """
    match = report[report["precursor.Index"] == target]
    ## Score at peptide level: the minimum of the respective precursor q-values (minimum of Q.Value per group)
    search_score = match["Q.Value"].min()
    time = match["RT.Start"].mean()
    q_score = match["Global.Q.Value"].values[0] if match["Global.Q.Value"].values.size > 0 else np.nan
    spec_e = match["Lib.Q.Value"].values[0] if match["Lib.Q.Value"].values.size > 0 else np.nan
    mz = match["Calculate.Precursor.Mz"].mean()

    return search_score, time, q_score, spec_e, mz


def find_modification(peptide):
    """Identify the modification site based on the peptide containing modifications.

    :param peptide: Sequences of peptides
    :type peptide: str
    :return: Modification sites
    :rtype: str
    """
    peptide = str(peptide)
    pattern = re.compile(r"\((.*?)\)")
    original_mods = pattern.findall(peptide)
    peptide = re.sub(r"\(.*?\)", ".", peptide)
    position = [i.start() for i in re.finditer(r"\.", peptide)]
    for j in range(1, len(position)):
        position[j] -= j

    for k in range(0, len(original_mods)):
        original_mods[k] = str(position[k]) + "-" + original_mods[k].upper()

    original_mods = ",".join(str(i) for i in original_mods) if len(original_mods) > 0 else "null"

    return original_mods


def calculate_mz(seq, charge):
<<<<<<< HEAD
    """
    Calculate the precursor m/z based on the peptide sequence and charge state.
    :param seq: Sequence peptide
    :type seq: str
    :param charge: charge state
    :type charge: int
    :return:
=======
    """Remove unknown aminoacids and calculate mz

    :param seq: Sequences of peptides
    :type seq: str
    :param charge: charge of peptides
    :type charge: str
    :return: mz
    :rtype: float or NoneType
>>>>>>> 766bec55
    """
    ref = "ARNDBCEQZGHILKMFPSTWYV"
    seq = "".join([i for i in seq if i in ref])
    if charge == "":
        return None
    else:
        return AASequence.fromString(seq).getMZ(int(charge))


cli.add_command(convert)

if __name__ == "__main__":
    cli()<|MERGE_RESOLUTION|>--- conflicted
+++ resolved
@@ -777,21 +777,16 @@
     return protein_coverage
 
 
-<<<<<<< HEAD
-def match_in_report(report, target, max, flag, level):
+def match_in_report(report, target, max_, flag, level):
     """This function is used to match the columns "ms_run" and "study_variable" from the report and
      get the corresponding information for the mztab ms_run and study_values metadata values.
-=======
-def match_in_report(report, target, max_, flag, level):
-    """This function is used to match the columns "ms_run" and "study_variable" in the report to get the information.
->>>>>>> 766bec55
 
     :param report: Dataframe for Dia-NN main report
     :type report: pandas.core.frame.DataFrame
     :param target: The value of "pr_id" column in out_mztab_PEH(level="peptide") or the "accession" column in out_mztab_PRH(level="protein")
     :type target: str
-    :param max: max_assay or max_study_variable
-    :type max: int
+    :param max_: max_assay or max_study_variable
+    :type max_: int
     :param flag: Match the "study_variable" column(flag=1) or the "ms_run" column(flag=0) in the filter result
     :type flag: int
     :param level: "pep" or "protein"
@@ -891,7 +886,6 @@
 
 
 def calculate_mz(seq, charge):
-<<<<<<< HEAD
     """
     Calculate the precursor m/z based on the peptide sequence and charge state.
     :param seq: Sequence peptide
@@ -899,16 +893,6 @@
     :param charge: charge state
     :type charge: int
     :return:
-=======
-    """Remove unknown aminoacids and calculate mz
-
-    :param seq: Sequences of peptides
-    :type seq: str
-    :param charge: charge of peptides
-    :type charge: str
-    :return: mz
-    :rtype: float or NoneType
->>>>>>> 766bec55
     """
     ref = "ARNDBCEQZGHILKMFPSTWYV"
     seq = "".join([i for i in seq if i in ref])
