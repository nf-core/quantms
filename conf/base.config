/*
~~~~~~~~~~~~~~~~~~~~~~~~~~~~~~~~~~~~~~~~~~~~~~~~~~~~~~~~~~~~~~~~~~~~~~~~~~~~~~~~~~~~~~~~
    nf-core/quantms Nextflow base config file
~~~~~~~~~~~~~~~~~~~~~~~~~~~~~~~~~~~~~~~~~~~~~~~~~~~~~~~~~~~~~~~~~~~~~~~~~~~~~~~~~~~~~~~~
    A 'blank slate' config file, appropriate for general use on most high performance
    compute environments. Assumes that all software is installed and available on
    the PATH. Runs in `local` mode - all jobs will be run on the logged in environment.
----------------------------------------------------------------------------------------
*/

process {

    // TODO nf-core: Check the defaults for all processes
    cpus   = { check_max( 2    * task.attempt, 'cpus'   ) }
    memory = { check_max( 8.GB * task.attempt, 'memory' ) }
    time   = { check_max( 4.h  * task.attempt, 'time'   ) }

    errorStrategy = { task.exitStatus in [143,137,104,134,139] ? 'retry' : 'finish' }
    maxRetries    = 2
    maxErrors     = '-1'

    // Process-specific resource requirements
    // NOTE - Please try and re-use the labels below as much as possible.
    //        These labels are used and recognised by default in DSL2 files hosted on nf-core/modules.
    //        If possible, it would be nice to keep the same label naming convention when
    //        adding in your local modules too.
    // See https://www.nextflow.io/docs/latest/config.html#config-process-selectors
<<<<<<< HEAD
    withLabel:process_single {
        cpus   = { check_max( 1                  , 'cpus'    ) }
        memory = { check_max( 6.GB * task.attempt, 'memory'  ) }
        time   = { check_max( 4.h  * task.attempt, 'time'    ) }
    }
    withLabel:process_low {
=======

    withLabel:process_very_low {
>>>>>>> deda1b05
        cpus   = { check_max( 2     * task.attempt, 'cpus'    ) }
        memory = { check_max( 6.GB  * task.attempt, 'memory'  ) }
        time   = { check_max( 3.h   * task.attempt, 'time'    ) }
    }
    withLabel:process_low {
        cpus   = { check_max( 4     * task.attempt, 'cpus'    ) }
        memory = { check_max( 12.GB * task.attempt, 'memory'  ) }
        time   = { check_max( 6.h   * task.attempt, 'time'    ) }
    }
    withLabel:process_medium {
        cpus   = { check_max( 8     * task.attempt, 'cpus'    ) }
        memory = { check_max( 36.GB * task.attempt, 'memory'  ) }
        time   = { check_max( 8.h   * task.attempt, 'time'    ) }
    }
    withLabel:process_high {
        cpus   = { check_max( 12    * task.attempt, 'cpus'    ) }
        memory = { check_max( 72.GB * task.attempt, 'memory'  ) }
        time   = { check_max( 16.h  * task.attempt, 'time'    ) }
    }
    withLabel:process_long {
        time   = { check_max( 20.h  * task.attempt, 'time'    ) }
    }
    withLabel:process_high_memory {
        memory = { check_max( 200.GB * task.attempt, 'memory' ) }
    }
    withLabel:error_ignore {
        errorStrategy = 'ignore'
    }
    withLabel:error_retry {
        errorStrategy = 'retry'
        maxRetries    = 2
    }
    withName:CUSTOM_DUMPSOFTWAREVERSIONS {
        cache = false
    }
}

params {
    // Defaults only, expecting to be overwritten
    max_memory = 128.GB
    max_cpus = 16
    max_time = 240.h
}<|MERGE_RESOLUTION|>--- conflicted
+++ resolved
@@ -25,17 +25,12 @@
     //        If possible, it would be nice to keep the same label naming convention when
     //        adding in your local modules too.
     // See https://www.nextflow.io/docs/latest/config.html#config-process-selectors
-<<<<<<< HEAD
     withLabel:process_single {
         cpus   = { check_max( 1                  , 'cpus'    ) }
         memory = { check_max( 6.GB * task.attempt, 'memory'  ) }
         time   = { check_max( 4.h  * task.attempt, 'time'    ) }
     }
-    withLabel:process_low {
-=======
-
     withLabel:process_very_low {
->>>>>>> deda1b05
         cpus   = { check_max( 2     * task.attempt, 'cpus'    ) }
         memory = { check_max( 6.GB  * task.attempt, 'memory'  ) }
         time   = { check_max( 3.h   * task.attempt, 'time'    ) }
