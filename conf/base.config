--- conflicted
+++ resolved
@@ -62,7 +62,6 @@
     withName:CUSTOM_DUMPSOFTWAREVERSIONS {
         cache = false
     }
-<<<<<<< HEAD
 }
 
 params {
@@ -70,6 +69,4 @@
     max_memory = 128.GB
     max_cpus = 16
     max_time = 240.h
-=======
->>>>>>> 654e59ac
 }