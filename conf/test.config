--- conflicted
+++ resolved
@@ -5,7 +5,7 @@
     Defines input files and everything required to run a fast and simple pipeline test.
 
     Use as follows:
-        nextflow run nf-core/quantms -profile test,<docker/singularity> --outdir <OUTDIR>
+        nextflow run nf-core/quantms -profile test,<docker/singularity>
 
 ----------------------------------------------------------------------------------------
 */
@@ -17,11 +17,7 @@
     // Limit resources so that this can run on GitHub Actions
     max_cpus   = 2
     max_memory = '6.GB'
-<<<<<<< HEAD
-    max_time   = '1.h'
-=======
     max_time   = '6.h'
->>>>>>> 654e59ac
 
     // Input data
     input = 'https://raw.githubusercontent.com/daichengxin/quantms/dev/assets/PXD000001.sdrf.tsv'
