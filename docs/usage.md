# nf-core/quantms: Usage

## :warning: Please read this documentation on the nf-core website: [https://nf-co.re/quantms/usage](https://nf-co.re/quantms/usage)

> _Documentation of pipeline parameters is generated automatically from the pipeline schema and can no longer be found in markdown files._

## Introduction

## Running the pipeline

The typical command for running the pipeline is as follows:

```bash
<<<<<<< HEAD
--input '[path to samplesheet file]'
```

### Multiple runs of the same sample

The `sample` identifiers have to be the same when you have re-sequenced the same sample more than once e.g. to increase sequencing depth. The pipeline will concatenate the raw reads before performing any downstream analysis. Below is an example for the same sample sequenced across 3 lanes:

```csv title="samplesheet.csv"
sample,fastq_1,fastq_2
CONTROL_REP1,AEG588A1_S1_L002_R1_001.fastq.gz,AEG588A1_S1_L002_R2_001.fastq.gz
CONTROL_REP1,AEG588A1_S1_L003_R1_001.fastq.gz,AEG588A1_S1_L003_R2_001.fastq.gz
CONTROL_REP1,AEG588A1_S1_L004_R1_001.fastq.gz,AEG588A1_S1_L004_R2_001.fastq.gz
=======
nextflow run nf-core/quantms --input '/url/path/to/your/experimentX_design.tsv' --database '/url/path/to/your/proteindatabase.fasta' --outdir './results' -profile docker
>>>>>>> 7dc473a7
```

where the experimental design file has to be one of:

- [Sample-to-data-relationship format](https://pubs.acs.org/doi/abs/10.1021/acs.jproteome.0c00376) (.sdrf.tsv)
- [OpenMS experimental design format](https://abibuilder.cs.uni-tuebingen.de/archive/openms/Documentation/release/latest/html/classOpenMS_1_1ExperimentalDesign.html#details) (.tsv)

<<<<<<< HEAD
```csv title="samplesheet.csv"
sample,fastq_1,fastq_2
CONTROL_REP1,AEG588A1_S1_L002_R1_001.fastq.gz,AEG588A1_S1_L002_R2_001.fastq.gz
CONTROL_REP2,AEG588A2_S2_L002_R1_001.fastq.gz,AEG588A2_S2_L002_R2_001.fastq.gz
CONTROL_REP3,AEG588A3_S3_L002_R1_001.fastq.gz,AEG588A3_S3_L002_R2_001.fastq.gz
TREATMENT_REP1,AEG588A4_S4_L003_R1_001.fastq.gz,
TREATMENT_REP2,AEG588A5_S5_L003_R1_001.fastq.gz,
TREATMENT_REP3,AEG588A6_S6_L003_R1_001.fastq.gz,
TREATMENT_REP3,AEG588A6_S6_L004_R1_001.fastq.gz,
```

| Column    | Description                                                                                                                                                                            |
| --------- | -------------------------------------------------------------------------------------------------------------------------------------------------------------------------------------- |
| `sample`  | Custom sample name. This entry will be identical for multiple sequencing libraries/runs from the same sample. Spaces in sample names are automatically converted to underscores (`_`). |
| `fastq_1` | Full path to FastQ file for Illumina short reads 1. File has to be gzipped and have the extension ".fastq.gz" or ".fq.gz".                                                             |
| `fastq_2` | Full path to FastQ file for Illumina short reads 2. File has to be gzipped and have the extension ".fastq.gz" or ".fq.gz".                                                             |

An [example samplesheet](../assets/samplesheet.csv) has been provided with the pipeline.

## Running the pipeline

The typical command for running the pipeline is as follows:

```bash
nextflow run nf-core/quantms --input ./samplesheet.csv --outdir ./results --genome GRCh37 -profile docker
```
=======
In the respective "comment[file uri]" or "Spectra_Filepath" columns, the raw or mzML files with the mass spectra to be staged have to be listed. URIs are possible,
and the root folder as well as the file endings can be changed in the options in case of previously downloaded, moved or converted experiments.
>>>>>>> 7dc473a7

This will launch the pipeline with the `docker` configuration profile. See below for more information about profiles.

Note that the pipeline will create the following files in your working directory:

```bash
work                # Directory containing the nextflow working files
<OUTDIR>            # Finished results in specified location (defined with --outdir)
.nextflow_log       # Log file from Nextflow
# Other nextflow hidden files, eg. history of pipeline runs and old logs.
```

### Updating the pipeline

When you run the above command, Nextflow automatically pulls the pipeline code from GitHub and stores it as a cached version. When running the pipeline after this, it will always use the cached version if available - even if the pipeline has been updated since. To make sure that you're running the latest version of the pipeline, make sure that you regularly update the cached version of the pipeline:

```bash
nextflow pull nf-core/quantms
```

### Reproducibility

It is a good idea to specify a pipeline version when running the pipeline on your data. This ensures that a specific version of the pipeline code and software are used when you run your pipeline. If you keep using the same tag, you'll be running the same version of the pipeline, even if there have been changes to the code since.

First, go to the [nf-core/quantms releases page](https://github.com/nf-core/quantms/releases) and find the latest pipeline version - numeric only (eg. `1.3.1`). Then specify this when running the pipeline with `-r` (one hyphen) - eg. `-r 1.3.1`. Of course, you can switch to another version by changing the number after the `-r` flag.

This version number will be logged in reports when you run the pipeline, so that you'll know what you used when you look back in the future. For example, at the bottom of the MultiQC reports.

To further assist in reproducbility, you can use share and re-use [parameter files](#running-the-pipeline) to repeat pipeline runs with the same settings without having to write out a command with every single parameter.

:::tip
If you wish to share such profile (such as upload as supplementary material for academic publications), make sure to NOT include cluster specific paths to files, nor institutional specific profiles.
:::

## Core Nextflow arguments

:::note
These options are part of Nextflow and use a _single_ hyphen (pipeline parameters use a double-hyphen).
:::

### `-profile`

Use this parameter to choose a configuration profile. Profiles can give configuration presets for different compute environments.

Several generic profiles are bundled with the pipeline which instruct the pipeline to use software packaged using different methods (Docker, Singularity, Podman, Shifter, Charliecloud, Apptainer, Conda) - see below.

:::info
We highly recommend the use of Docker or Singularity containers for full pipeline reproducibility, however when this is not possible, Conda is also supported.
:::

The pipeline also dynamically loads configurations from [https://github.com/nf-core/configs](https://github.com/nf-core/configs) when it runs, making multiple config profiles for various institutional clusters available at run time. For more information and to see if your system is available in these configs please see the [nf-core/configs documentation](https://github.com/nf-core/configs#documentation).

Note that multiple profiles can be loaded, for example: `-profile test,docker` - the order of arguments is important!
They are loaded in sequence, so later profiles can overwrite earlier profiles.

If `-profile` is not specified, the pipeline will run locally and expect all software to be installed and available on the `PATH`. This is _not_ recommended, since it can lead to different results on different machines dependent on the computer enviroment.

- `test`
  - A profile with a complete configuration for automated testing
  - Includes links to test data so needs no other parameters
- `docker`
  - A generic configuration profile to be used with [Docker](https://docker.com/)
- `singularity`
  - A generic configuration profile to be used with [Singularity](https://sylabs.io/docs/)
- `podman`
  - A generic configuration profile to be used with [Podman](https://podman.io/)
- `shifter`
  - A generic configuration profile to be used with [Shifter](https://nersc.gitlab.io/development/shifter/how-to-use/)
- `charliecloud`
  - A generic configuration profile to be used with [Charliecloud](https://hpc.github.io/charliecloud/)
- `apptainer`
  - A generic configuration profile to be used with [Apptainer](https://apptainer.org/)
- `conda`
  - A generic configuration profile to be used with [Conda](https://conda.io/docs/). Please only use Conda as a last resort i.e. when it's not possible to run the pipeline with Docker, Singularity, Podman, Shifter, Charliecloud, or Apptainer.

### `-resume`

Specify this when restarting a pipeline. Nextflow will use cached results from any pipeline steps where the inputs are the same, continuing from where it got to previously. For input to be considered the same, not only the names must be identical but the files' contents as well. For more info about this parameter, see [this blog post](https://www.nextflow.io/blog/2019/demystifying-nextflow-resume.html).

You can also supply a run name to resume a specific run: `-resume [run-name]`. Use the `nextflow log` command to show previous run names.

### `-c`

Specify the path to a specific config file (this is a core Nextflow command). See the [nf-core website documentation](https://nf-co.re/usage/configuration) for more information.

## Custom configuration

### Resource requests

Each step in the pipeline has a default set of requirements for number of CPUs, memory and time. For most of the steps in the pipeline, if the job exits with an error code of `143` (exceeded requested resources) it will automatically resubmit with higher requests (2 x original, then 3 x original). If it still fails after three times then the pipeline is stopped.

Whilst the default requirements set within the pipeline will hopefully work for most people and with most input data, you may find that you want to customise the compute resources that the pipeline requests. Each step in the pipeline has a default set of requirements for number of CPUs, memory and time. For most of the steps in the pipeline, if the job exits with any of the error codes specified [here](https://github.com/nf-core/rnaseq/blob/4c27ef5610c87db00c3c5a3eed10b1d161abf575/conf/base.config#L18) it will automatically be resubmitted with higher requests (2 x original, then 3 x original). If it still fails after the third attempt then the pipeline execution is stopped.

For example, if the nf-core/rnaseq pipeline is failing after multiple re-submissions of the `STAR_ALIGN` process due to an exit code of `137` this would indicate that there is an out of memory issue:

```console
[62/149eb0] NOTE: Process `NFCORE_RNASEQ:RNASEQ:ALIGN_STAR:STAR_ALIGN (WT_REP1)` terminated with an error exit status (137) -- Execution is retried (1)
Error executing process > 'NFCORE_RNASEQ:RNASEQ:ALIGN_STAR:STAR_ALIGN (WT_REP1)'

Caused by:
    Process `NFCORE_RNASEQ:RNASEQ:ALIGN_STAR:STAR_ALIGN (WT_REP1)` terminated with an error exit status (137)

Command executed:
    STAR \
        --genomeDir star \
        --readFilesIn WT_REP1_trimmed.fq.gz  \
        --runThreadN 2 \
        --outFileNamePrefix WT_REP1. \
        <TRUNCATED>

Command exit status:
    137

Command output:
    (empty)

Command error:
    .command.sh: line 9:  30 Killed    STAR --genomeDir star --readFilesIn WT_REP1_trimmed.fq.gz --runThreadN 2 --outFileNamePrefix WT_REP1. <TRUNCATED>
Work dir:
    /home/pipelinetest/work/9d/172ca5881234073e8d76f2a19c88fb

Tip: you can replicate the issue by changing to the process work dir and entering the command `bash .command.run`
```

#### For beginners

A first step to bypass this error, you could try to increase the amount of CPUs, memory, and time for the whole pipeline. Therefor you can try to increase the resource for the parameters `--max_cpus`, `--max_memory`, and `--max_time`. Based on the error above, you have to increase the amount of memory. Therefore you can go to the [parameter documentation of rnaseq](https://nf-co.re/rnaseq/3.9/parameters) and scroll down to the `show hidden parameter` button to get the default value for `--max_memory`. In this case 128GB, you than can try to run your pipeline again with `--max_memory 200GB -resume` to skip all process, that were already calculated. If you can not increase the resource of the complete pipeline, you can try to adapt the resource for a single process as mentioned below.

#### Advanced option on process level

To bypass this error you would need to find exactly which resources are set by the `STAR_ALIGN` process. The quickest way is to search for `process STAR_ALIGN` in the [nf-core/rnaseq Github repo](https://github.com/nf-core/rnaseq/search?q=process+STAR_ALIGN).
We have standardised the structure of Nextflow DSL2 pipelines such that all module files will be present in the `modules/` directory and so, based on the search results, the file we want is `modules/nf-core/star/align/main.nf`.
If you click on the link to that file you will notice that there is a `label` directive at the top of the module that is set to [`label process_high`](https://github.com/nf-core/rnaseq/blob/4c27ef5610c87db00c3c5a3eed10b1d161abf575/modules/nf-core/software/star/align/main.nf#L9).
The [Nextflow `label`](https://www.nextflow.io/docs/latest/process.html#label) directive allows us to organise workflow processes in separate groups which can be referenced in a configuration file to select and configure subset of processes having similar computing requirements.
The default values for the `process_high` label are set in the pipeline's [`base.config`](https://github.com/nf-core/rnaseq/blob/4c27ef5610c87db00c3c5a3eed10b1d161abf575/conf/base.config#L33-L37) which in this case is defined as 72GB.
Providing you haven't set any other standard nf-core parameters to **cap** the [maximum resources](https://nf-co.re/usage/configuration#max-resources) used by the pipeline then we can try and bypass the `STAR_ALIGN` process failure by creating a custom config file that sets at least 72GB of memory, in this case increased to 100GB.
The custom config below can then be provided to the pipeline via the [`-c`](#-c) parameter as highlighted in previous sections.

```nextflow
process {
    withName: 'NFCORE_RNASEQ:RNASEQ:ALIGN_STAR:STAR_ALIGN' {
        memory = 100.GB
    }
}
```

> **NB:** We specify the full process name i.e. `NFCORE_RNASEQ:RNASEQ:ALIGN_STAR:STAR_ALIGN` in the config file because this takes priority over the short name (`STAR_ALIGN`) and allows existing configuration using the full process name to be correctly overridden.
>
> If you get a warning suggesting that the process selector isn't recognised check that the process name has been specified correctly.

### Updating containers (advanced users)

The [Nextflow DSL2](https://www.nextflow.io/docs/latest/dsl2.html) implementation of this pipeline uses one container per process which makes it much easier to maintain and update software dependencies. If for some reason you need to use a different version of a particular tool with the pipeline then you just need to identify the `process` name and override the Nextflow `container` definition for that process using the `withName` declaration. For example, in the [nf-core/viralrecon](https://nf-co.re/viralrecon) pipeline a tool called [Pangolin](https://github.com/cov-lineages/pangolin) has been used during the COVID-19 pandemic to assign lineages to SARS-CoV-2 genome sequenced samples. Given that the lineage assignments change quite frequently it doesn't make sense to re-release the nf-core/viralrecon everytime a new version of Pangolin has been released. However, you can override the default container used by the pipeline by creating a custom config file and passing it as a command-line argument via `-c custom.config`.

1. Check the default version used by the pipeline in the module file for [Pangolin](https://github.com/nf-core/viralrecon/blob/a85d5969f9025409e3618d6c280ef15ce417df65/modules/nf-core/software/pangolin/main.nf#L14-L19)
2. Find the latest version of the Biocontainer available on [Quay.io](https://quay.io/repository/biocontainers/pangolin?tag=latest&tab=tags)
3. Create the custom config accordingly:

   - For Docker:

     ```nextflow
     process {
         withName: PANGOLIN {
             container = 'biocontainers/pangolin:3.0.5--pyhdfd78af_0'
         }
     }
     ```

   - For Singularity:

     ```nextflow
     process {
         withName: PANGOLIN {
             container = 'https://depot.galaxyproject.org/singularity/pangolin:3.0.5--pyhdfd78af_0'
         }
     }
     ```

   - For Conda:

     ```nextflow
     process {
         withName: PANGOLIN {
             conda = 'bioconda::pangolin=3.0.5'
         }
     }
     ```

> **NB:** If you wish to periodically update individual tool-specific results (e.g. Pangolin) generated by the pipeline then you must ensure to keep the `work/` directory otherwise the `-resume` ability of the pipeline will be compromised and it will restart from scratch.

### nf-core/configs

In most cases, you will only need to create a custom config as a one-off but if you and others within your organisation are likely to be running nf-core pipelines regularly and need to use the same settings regularly it may be a good idea to request that your custom config file is uploaded to the `nf-core/configs` git repository. Before you do this please can you test that the config file works with your pipeline of choice using the `-c` parameter. You can then create a pull request to the `nf-core/configs` repository with the addition of your config file, associated documentation file (see examples in [`nf-core/configs/docs`](https://github.com/nf-core/configs/tree/master/docs)), and amending [`nfcore_custom.config`](https://github.com/nf-core/configs/blob/master/nfcore_custom.config) to include your custom profile.

See the main [Nextflow documentation](https://www.nextflow.io/docs/latest/config.html) for more information about creating your own configuration files.

If you have any questions or issues please send us a message on [Slack](https://nf-co.re/join/slack) on the [`#configs` channel](https://nfcore.slack.com/channels/configs).

## Azure Resource Requests

To be used with the `azurebatch` profile by specifying the `-profile azurebatch`.
We recommend providing a compute `params.vm_type` of `Standard_D16_v3` VMs by default but these options can be changed if required.

Note that the choice of VM size depends on your quota and the overall workload during the analysis.
For a thorough list, please refer the [Azure Sizes for virtual machines in Azure](https://docs.microsoft.com/en-us/azure/virtual-machines/sizes).

## Running in the background

Nextflow handles job submissions and supervises the running jobs. The Nextflow process must run until the pipeline is finished.

The Nextflow `-bg` flag launches Nextflow in the background, detached from your terminal so that the workflow does not stop if you log out of your session. The logs are saved to a file.

Alternatively, you can use `screen` / `tmux` or similar tool to create a detached session which you can log back into at a later time.
Some HPC setups also allow you to run nextflow within a cluster job submitted your job scheduler (from where it submits more jobs).

## Nextflow memory requirements

In some cases, the Nextflow Java virtual machines can start to request a large amount of memory.
We recommend adding the following line to your environment to limit this (typically in `~/.bashrc` or `~./bash_profile`):

```bash
NXF_OPTS='-Xms1g -Xmx4g'
```<|MERGE_RESOLUTION|>--- conflicted
+++ resolved
@@ -11,22 +11,7 @@
 The typical command for running the pipeline is as follows:
 
 ```bash
-<<<<<<< HEAD
---input '[path to samplesheet file]'
-```
-
-### Multiple runs of the same sample
-
-The `sample` identifiers have to be the same when you have re-sequenced the same sample more than once e.g. to increase sequencing depth. The pipeline will concatenate the raw reads before performing any downstream analysis. Below is an example for the same sample sequenced across 3 lanes:
-
-```csv title="samplesheet.csv"
-sample,fastq_1,fastq_2
-CONTROL_REP1,AEG588A1_S1_L002_R1_001.fastq.gz,AEG588A1_S1_L002_R2_001.fastq.gz
-CONTROL_REP1,AEG588A1_S1_L003_R1_001.fastq.gz,AEG588A1_S1_L003_R2_001.fastq.gz
-CONTROL_REP1,AEG588A1_S1_L004_R1_001.fastq.gz,AEG588A1_S1_L004_R2_001.fastq.gz
-=======
 nextflow run nf-core/quantms --input '/url/path/to/your/experimentX_design.tsv' --database '/url/path/to/your/proteindatabase.fasta' --outdir './results' -profile docker
->>>>>>> 7dc473a7
 ```
 
 where the experimental design file has to be one of:
@@ -34,37 +19,8 @@
 - [Sample-to-data-relationship format](https://pubs.acs.org/doi/abs/10.1021/acs.jproteome.0c00376) (.sdrf.tsv)
 - [OpenMS experimental design format](https://abibuilder.cs.uni-tuebingen.de/archive/openms/Documentation/release/latest/html/classOpenMS_1_1ExperimentalDesign.html#details) (.tsv)
 
-<<<<<<< HEAD
-```csv title="samplesheet.csv"
-sample,fastq_1,fastq_2
-CONTROL_REP1,AEG588A1_S1_L002_R1_001.fastq.gz,AEG588A1_S1_L002_R2_001.fastq.gz
-CONTROL_REP2,AEG588A2_S2_L002_R1_001.fastq.gz,AEG588A2_S2_L002_R2_001.fastq.gz
-CONTROL_REP3,AEG588A3_S3_L002_R1_001.fastq.gz,AEG588A3_S3_L002_R2_001.fastq.gz
-TREATMENT_REP1,AEG588A4_S4_L003_R1_001.fastq.gz,
-TREATMENT_REP2,AEG588A5_S5_L003_R1_001.fastq.gz,
-TREATMENT_REP3,AEG588A6_S6_L003_R1_001.fastq.gz,
-TREATMENT_REP3,AEG588A6_S6_L004_R1_001.fastq.gz,
-```
-
-| Column    | Description                                                                                                                                                                            |
-| --------- | -------------------------------------------------------------------------------------------------------------------------------------------------------------------------------------- |
-| `sample`  | Custom sample name. This entry will be identical for multiple sequencing libraries/runs from the same sample. Spaces in sample names are automatically converted to underscores (`_`). |
-| `fastq_1` | Full path to FastQ file for Illumina short reads 1. File has to be gzipped and have the extension ".fastq.gz" or ".fq.gz".                                                             |
-| `fastq_2` | Full path to FastQ file for Illumina short reads 2. File has to be gzipped and have the extension ".fastq.gz" or ".fq.gz".                                                             |
-
-An [example samplesheet](../assets/samplesheet.csv) has been provided with the pipeline.
-
-## Running the pipeline
-
-The typical command for running the pipeline is as follows:
-
-```bash
-nextflow run nf-core/quantms --input ./samplesheet.csv --outdir ./results --genome GRCh37 -profile docker
-```
-=======
 In the respective "comment[file uri]" or "Spectra_Filepath" columns, the raw or mzML files with the mass spectra to be staged have to be listed. URIs are possible,
 and the root folder as well as the file endings can be changed in the options in case of previously downloaded, moved or converted experiments.
->>>>>>> 7dc473a7
 
 This will launch the pipeline with the `docker` configuration profile. See below for more information about profiles.
 
