# nf-core/quantms: Usage

## :warning: Please read this documentation on the nf-core website: [https://nf-co.re/quantms/usage](https://nf-co.re/quantms/usage)

> _Documentation of pipeline parameters is generated automatically from the pipeline schema and can no longer be found in markdown files._

## Introduction

## Running the pipeline

The typical command for running the pipeline is as follows:

```bash
nextflow run nf-core/quantms --input '/url/path/to/your/experimentX_design.tsv' --database '/url/path/to/your/proteindatabase.fasta' -profile docker
```

<<<<<<< HEAD
where the experimental design file has to be one of:
=======
| Column    | Description                                                                                                                                                                            |
| --------- | -------------------------------------------------------------------------------------------------------------------------------------------------------------------------------------- |
| `sample`  | Custom sample name. This entry will be identical for multiple sequencing libraries/runs from the same sample. Spaces in sample names are automatically converted to underscores (`_`). |
| `fastq_1` | Full path to FastQ file for Illumina short reads 1. File has to be gzipped and have the extension ".fastq.gz" or ".fq.gz".                                                             |
| `fastq_2` | Full path to FastQ file for Illumina short reads 2. File has to be gzipped and have the extension ".fastq.gz" or ".fq.gz".                                                             |
>>>>>>> 72b33a18

* [Sample-to-data-relationship format](https://pubs.acs.org/doi/abs/10.1021/acs.jproteome.0c00376) (.sdrf.tsv)
* [OpenMS experimental design format](https://abibuilder.informatik.uni-tuebingen.de/archive/openms/Documentation/release/latest/html/classOpenMS_1_1ExperimentalDesign.html#details) (.tsv)

<<<<<<< HEAD
In the respective "comment[file uri]" or "Spectra_Filepath" columns, the raw or mzML files with the mass spectra to be staged have to be listed. URIs are possible,
and the root folder as well as the file endings can be changed in the options in case of previously downloaded, moved or converted experiments.
=======
## Running the pipeline

The typical command for running the pipeline is as follows:

```console
nextflow run nf-core/quantms --input samplesheet.csv --outdir <OUTDIR> --genome GRCh37 -profile docker
```
>>>>>>> 72b33a18

This will launch the pipeline with the `docker` configuration profile. See below for more information about profiles.

Note that the pipeline will create the following files in your working directory:

```console
work                # Directory containing the nextflow working files
<OUTIDR>            # Finished results in specified location (defined with --outdir)
.nextflow_log       # Log file from Nextflow
# Other nextflow hidden files, eg. history of pipeline runs and old logs.
```

### Updating the pipeline

When you run the above command, Nextflow automatically pulls the pipeline code from GitHub and stores it as a cached version. When running the pipeline after this, it will always use the cached version if available - even if the pipeline has been updated since. To make sure that you're running the latest version of the pipeline, make sure that you regularly update the cached version of the pipeline:

```console
nextflow pull nf-core/quantms
```

### Reproducibility

It is a good idea to specify a pipeline version when running the pipeline on your data. This ensures that a specific version of the pipeline code and software are used when you run your pipeline. If you keep using the same tag, you'll be running the same version of the pipeline, even if there have been changes to the code since.

First, go to the [nf-core/quantms releases page](https://github.com/nf-core/quantms/releases) and find the latest version number - numeric only (eg. `1.3.1`). Then specify this when running the pipeline with `-r` (one hyphen) - eg. `-r 1.3.1`.

This version number will be logged in reports when you run the pipeline, so that you'll know what you used when you look back in the future.

## Core Nextflow arguments

> **NB:** These options are part of Nextflow and use a _single_ hyphen (pipeline parameters use a double-hyphen).

### `-profile`

Use this parameter to choose a configuration profile. Profiles can give configuration presets for different compute environments.

Several generic profiles are bundled with the pipeline which instruct the pipeline to use software packaged using different methods (Docker, Singularity, Podman, Shifter, Charliecloud, Conda) - see below. When using Biocontainers, most of these software packaging methods pull Docker containers from quay.io e.g [thermorawfilerparser](https://quay.io/repository/biocontainers/thermorawfileparser) except for Singularity which directly downloads Singularity images via https hosted by the [Galaxy project](https://depot.galaxyproject.org/singularity/) and Conda which downloads and installs software locally from [Bioconda](https://bioconda.github.io/).

> We highly recommend the use of Docker or Singularity containers for full pipeline reproducibility, however when this is not possible, Conda is also supported.

The pipeline also dynamically loads configurations from [https://github.com/nf-core/configs](https://github.com/nf-core/configs) when it runs, making multiple config profiles for various institutional clusters available at run time. For more information and to see if your system is available in these configs please see the [nf-core/configs documentation](https://github.com/nf-core/configs#documentation).

Note that multiple profiles can be loaded, for example: `-profile test,docker` - the order of arguments is important!
They are loaded in sequence, so later profiles can overwrite earlier profiles.

If `-profile` is not specified, the pipeline will run locally and expect all software to be installed and available on the `PATH`. This is _not_ recommended.

- `docker`
  - A generic configuration profile to be used with [Docker](https://docker.com/)
- `singularity`
  - A generic configuration profile to be used with [Singularity](https://sylabs.io/docs/)
- `podman`
  - A generic configuration profile to be used with [Podman](https://podman.io/)
- `shifter`
  - A generic configuration profile to be used with [Shifter](https://nersc.gitlab.io/development/shifter/how-to-use/)
- `charliecloud`
  - A generic configuration profile to be used with [Charliecloud](https://hpc.github.io/charliecloud/)
- `conda`
  - A generic configuration profile to be used with [Conda](https://conda.io/docs/). Please only use Conda as a last resort i.e. when it's not possible to run the pipeline with Docker, Singularity, Podman, Shifter or Charliecloud.
- `test`
  - A profile with a complete configuration for automated testing
  - Includes links to test data so needs no other parameters

### `-resume`

Specify this when restarting a pipeline. Nextflow will use cached results from any pipeline steps where the inputs are the same, continuing from where it got to previously. For input to be considered the same, not only the names must be identical but the files' contents as well. For more info about this parameter, see [this blog post](https://www.nextflow.io/blog/2019/demystifying-nextflow-resume.html).

You can also supply a run name to resume a specific run: `-resume [run-name]`. Use the `nextflow log` command to show previous run names.

### `-c`

Specify the path to a specific config file (this is a core Nextflow command). See the [nf-core website documentation](https://nf-co.re/usage/configuration) for more information.

## Custom configuration

### Resource requests

Each step in the pipeline has a default set of requirements for number of CPUs, memory and time. For most of the steps in the pipeline, if the job exits with an error code of `143` (exceeded requested resources) it will automatically resubmit with higher requests (2 x original, then 3 x original). If it still fails after three times then the pipeline is stopped.

Whilst the default requirements set within the pipeline will hopefully work for most people and with most input data, you may find that you want to customise the compute resources that the pipeline requests. Each step in the pipeline has a default set of requirements for number of CPUs, memory and time. For most of the steps in the pipeline, if the job exits with any of the error codes specified [here](https://github.com/nf-core/rnaseq/blob/4c27ef5610c87db00c3c5a3eed10b1d161abf575/conf/base.config#L18) it will automatically be resubmitted with higher requests (2 x original, then 3 x original). If it still fails after the third attempt then the pipeline execution is stopped.

For example, if the nf-core/rnaseq pipeline is failing after multiple re-submissions of the `STAR_ALIGN` process due to an exit code of `137` this would indicate that there is an out of memory issue:

```console
[62/149eb0] NOTE: Process `RNASEQ:ALIGN_STAR:STAR_ALIGN (WT_REP1)` terminated with an error exit status (137) -- Execution is retried (1)
Error executing process > 'RNASEQ:ALIGN_STAR:STAR_ALIGN (WT_REP1)'

Caused by:
    Process `RNASEQ:ALIGN_STAR:STAR_ALIGN (WT_REP1)` terminated with an error exit status (137)

Command executed:
    STAR \
        --genomeDir star \
        --readFilesIn WT_REP1_trimmed.fq.gz  \
        --runThreadN 2 \
        --outFileNamePrefix WT_REP1. \
        <TRUNCATED>

Command exit status:
    137

Command output:
    (empty)

Command error:
    .command.sh: line 9:  30 Killed    STAR --genomeDir star --readFilesIn WT_REP1_trimmed.fq.gz --runThreadN 2 --outFileNamePrefix WT_REP1. <TRUNCATED>
Work dir:
    /home/pipelinetest/work/9d/172ca5881234073e8d76f2a19c88fb

Tip: you can replicate the issue by changing to the process work dir and entering the command `bash .command.run`
```

To bypass this error you would need to find exactly which resources are set by the `STAR_ALIGN` process. The quickest way is to search for `process STAR_ALIGN` in the [nf-core/rnaseq Github repo](https://github.com/nf-core/rnaseq/search?q=process+STAR_ALIGN). We have standardised the structure of Nextflow DSL2 pipelines such that all module files will be present in the `modules/` directory and so based on the search results the file we want is `modules/nf-core/software/star/align/main.nf`. If you click on the link to that file you will notice that there is a `label` directive at the top of the module that is set to [`label process_high`](https://github.com/nf-core/rnaseq/blob/4c27ef5610c87db00c3c5a3eed10b1d161abf575/modules/nf-core/software/star/align/main.nf#L9). The [Nextflow `label`](https://www.nextflow.io/docs/latest/process.html#label) directive allows us to organise workflow processes in separate groups which can be referenced in a configuration file to select and configure subset of processes having similar computing requirements. The default values for the `process_high` label are set in the pipeline's [`base.config`](https://github.com/nf-core/rnaseq/blob/4c27ef5610c87db00c3c5a3eed10b1d161abf575/conf/base.config#L33-L37) which in this case is defined as 72GB. Providing you haven't set any other standard nf-core parameters to **cap** the [maximum resources](https://nf-co.re/usage/configuration#max-resources) used by the pipeline then we can try and bypass the `STAR_ALIGN` process failure by creating a custom config file that sets at least 72GB of memory, in this case increased to 100GB. The custom config below can then be provided to the pipeline via the [`-c`](#-c) parameter as highlighted in previous sections.

```nextflow
process {
    withName: STAR_ALIGN {
        memory = 100.GB
    }
}
```

<<<<<<< HEAD
> **NB:** We specify just the process name i.e. `STAR_ALIGN` in the config file and not the full task name string that is printed to screen in the error message or on the terminal whilst the pipeline is running i.e. `RNASEQ:ALIGN_STAR:STAR_ALIGN`. You may get a warning suggesting that the process selector isn't recognised but you can ignore that if the process name has been specified correctly. This is something that needs to be fixed upstream in core Nextflow.

### Tool-specific options

For the ultimate flexibility, we have implemented and are using Nextflow DSL2 modules in a way where it is possible for both developers and users to change tool-specific command-line arguments (e.g. providing an additional command-line argument to the `STAR_ALIGN` process) as well as publishing options (e.g. saving files produced by the `STAR_ALIGN` process that aren't saved by default by the pipeline). In the majority of instances, as a user you won't have to change the default options set by the pipeline developer(s), however, there may be edge cases where creating a simple custom config file can improve the behaviour of the pipeline if for example it is failing due to a weird error that requires setting a tool-specific parameter to deal with smaller / larger genomes.

The command-line arguments passed to STAR in the `STAR_ALIGN` module are a combination of:

* Mandatory arguments or those that need to be evaluated within the scope of the module, as supplied in the [`script`](https://github.com/nf-core/rnaseq/blob/4c27ef5610c87db00c3c5a3eed10b1d161abf575/modules/nf-core/software/star/align/main.nf#L49-L55) section of the module file.

* An [`options.args`](https://github.com/nf-core/rnaseq/blob/4c27ef5610c87db00c3c5a3eed10b1d161abf575/modules/nf-core/software/star/align/main.nf#L56) string of non-mandatory parameters that is set to be empty by default in the module but can be overwritten when including the module in the sub-workflow / workflow context via the `addParams` Nextflow option.

The nf-core/rnaseq pipeline has a sub-workflow (see [terminology](https://github.com/nf-core/modules#terminology)) specifically to align reads with STAR and to sort, index and generate some basic stats on the resulting BAM files using SAMtools. At the top of this file we import the `STAR_ALIGN` module via the Nextflow [`include`](https://github.com/nf-core/rnaseq/blob/4c27ef5610c87db00c3c5a3eed10b1d161abf575/subworkflows/nf-core/align_star.nf#L10) keyword and by default the options passed to the module via the `addParams` option are set as an empty Groovy map [here](https://github.com/nf-core/rnaseq/blob/4c27ef5610c87db00c3c5a3eed10b1d161abf575/subworkflows/nf-core/align_star.nf#L5); this in turn means `options.args` will be set to empty by default in the module file too. This is an intentional design choice and allows us to implement well-written sub-workflows composed of a chain of tools that by default run with the bare minimum parameter set for any given tool in order to make it much easier to share across pipelines and to provide the flexibility for users and developers to customise any non-mandatory arguments.

When including the sub-workflow above in the main pipeline workflow we use the same `include` statement, however, we now have the ability to overwrite options for each of the tools in the sub-workflow including the [`align_options`](https://github.com/nf-core/rnaseq/blob/4c27ef5610c87db00c3c5a3eed10b1d161abf575/workflows/rnaseq.nf#L225) variable that will be used specifically to overwrite the optional arguments passed to the `STAR_ALIGN` module. In this case, the options to be provided to `STAR_ALIGN` have been assigned sensible defaults by the developer(s) in the pipeline's [`modules.config`](https://github.com/nf-core/rnaseq/blob/4c27ef5610c87db00c3c5a3eed10b1d161abf575/conf/modules.config#L70-L74) and can be accessed and customised in the [workflow context](https://github.com/nf-core/rnaseq/blob/4c27ef5610c87db00c3c5a3eed10b1d161abf575/workflows/rnaseq.nf#L201-L204) too before eventually passing them to the sub-workflow as a Groovy map called `star_align_options`. These options will then be propagated from `workflow -> sub-workflow -> module`.

As mentioned at the beginning of this section it may also be necessary for users to overwrite the options passed to modules to be able to customise specific aspects of the way in which a particular tool is executed by the pipeline. Given that all of the default module options are stored in the pipeline's `modules.config` as a [`params` variable](https://github.com/nf-core/rnaseq/blob/4c27ef5610c87db00c3c5a3eed10b1d161abf575/conf/modules.config#L24-L25) it is also possible to overwrite any of these options via a custom config file.

Say for example we want to append an additional, non-mandatory parameter (i.e. `--outFilterMismatchNmax 16`) to the arguments passed to the `STAR_ALIGN` module. Firstly, we need to copy across the default `args` specified in the [`modules.config`](https://github.com/nf-core/rnaseq/blob/4c27ef5610c87db00c3c5a3eed10b1d161abf575/conf/modules.config#L71) and create a custom config file that is a composite of the default `args` as well as the additional options you would like to provide. This is very important because Nextflow will overwrite the default value of `args` that you provide via the custom config.

As you will see in the example below, we have:

* appended `--outFilterMismatchNmax 16` to the default `args` used by the module.
* changed the default `publish_dir` value to where the files will eventually be published in the main results directory.
* appended `'bam':''` to the default value of `publish_files` so that the BAM files generated by the process will also be saved in the top-level results directory for the module. Note: `'out':'log'` means any file/directory ending in `out` will now be saved in a separate directory called `my_star_directory/log/`.

```nextflow
params {
    modules {
        'star_align' {
            args          = "--quantMode TranscriptomeSAM --twopassMode Basic --outSAMtype BAM Unsorted --readFilesCommand zcat --runRNGseed 0 --outFilterMultimapNmax 20 --alignSJDBoverhangMin 1 --outSAMattributes NH HI AS NM MD --quantTranscriptomeBan Singleend --outFilterMismatchNmax 16"
            publish_dir   = "my_star_directory"
            publish_files = ['out':'log', 'tab':'log', 'bam':'']
        }
    }
}
```
=======
> **NB:** We specify the full process name i.e. `NFCORE_RNASEQ:RNASEQ:ALIGN_STAR:STAR_ALIGN` in the config file because this takes priority over the short name (`STAR_ALIGN`) and allows existing configuration using the full process name to be correctly overridden.
>
> If you get a warning suggesting that the process selector isn't recognised check that the process name has been specified correctly.
>>>>>>> 72b33a18

### Updating containers

The [Nextflow DSL2](https://www.nextflow.io/docs/latest/dsl2.html) implementation of this pipeline uses one container per process which makes it much easier to maintain and update software dependencies. If for some reason you need to use a different version of a particular tool with the pipeline then you just need to identify the `process` name and override the Nextflow `container` definition for that process using the `withName` declaration. For example, in the [nf-core/viralrecon](https://nf-co.re/viralrecon) pipeline a tool called [Pangolin](https://github.com/cov-lineages/pangolin) has been used during the COVID-19 pandemic to assign lineages to SARS-CoV-2 genome sequenced samples. Given that the lineage assignments change quite frequently it doesn't make sense to re-release the nf-core/viralrecon everytime a new version of Pangolin has been released. However, you can override the default container used by the pipeline by creating a custom config file and passing it as a command-line argument via `-c custom.config`.

1. Check the default version used by the pipeline in the module file for [Pangolin](https://github.com/nf-core/viralrecon/blob/a85d5969f9025409e3618d6c280ef15ce417df65/modules/nf-core/software/pangolin/main.nf#L14-L19)
2. Find the latest version of the Biocontainers available on [Quay.io](https://quay.io/repository/biocontainers/pangolin?tag=latest&tab=tags)
3. Create the custom config accordingly:

   - For Docker:

     ```nextflow
     process {
         withName: PANGOLIN {
             container = 'quay.io/biocontainers/pangolin:3.0.5--pyhdfd78af_0'
         }
     }
     ```

   - For Singularity:

     ```nextflow
     process {
         withName: PANGOLIN {
             container = 'https://depot.galaxyproject.org/singularity/pangolin:3.0.5--pyhdfd78af_0'
         }
     }
     ```

   - For Conda:

     ```nextflow
     process {
         withName: PANGOLIN {
             conda = 'bioconda::pangolin=3.0.5'
         }
     }
     ```

> **NB:** If you wish to periodically update individual tool-specific results (e.g. Pangolin) generated by the pipeline then you must ensure to keep the `work/` directory otherwise the `-resume` ability of the pipeline will be compromised and it will restart from scratch.

### nf-core/configs

In most cases, you will only need to create a custom config as a one-off but if you and others within your organisation are likely to be running nf-core pipelines regularly and need to use the same settings regularly it may be a good idea to request that your custom config file is uploaded to the `nf-core/configs` git repository. Before you do this please can you test that the config file works with your pipeline of choice using the `-c` parameter. You can then create a pull request to the `nf-core/configs` repository with the addition of your config file, associated documentation file (see examples in [`nf-core/configs/docs`](https://github.com/nf-core/configs/tree/master/docs)), and amending [`nfcore_custom.config`](https://github.com/nf-core/configs/blob/master/nfcore_custom.config) to include your custom profile.

See the main [Nextflow documentation](https://www.nextflow.io/docs/latest/config.html) for more information about creating your own configuration files.

If you have any questions or issues please send us a message on [Slack](https://nf-co.re/join/slack) on the [`#configs` channel](https://nfcore.slack.com/channels/configs).

## Running in the background

Nextflow handles job submissions and supervises the running jobs. The Nextflow process must run until the pipeline is finished.

The Nextflow `-bg` flag launches Nextflow in the background, detached from your terminal so that the workflow does not stop if you log out of your session. The logs are saved to a file.

Alternatively, you can use `screen` / `tmux` or similar tool to create a detached session which you can log back into at a later time.
Some HPC setups also allow you to run nextflow within a cluster job submitted your job scheduler (from where it submits more jobs).

## Nextflow memory requirements

In some cases, the Nextflow Java virtual machines can start to request a large amount of memory.
We recommend adding the following line to your environment to limit this (typically in `~/.bashrc` or `~./bash_profile`):

```console
NXF_OPTS='-Xms1g -Xmx4g'
```<|MERGE_RESOLUTION|>--- conflicted
+++ resolved
@@ -14,31 +14,13 @@
 nextflow run nf-core/quantms --input '/url/path/to/your/experimentX_design.tsv' --database '/url/path/to/your/proteindatabase.fasta' -profile docker
 ```
 
-<<<<<<< HEAD
 where the experimental design file has to be one of:
-=======
-| Column    | Description                                                                                                                                                                            |
-| --------- | -------------------------------------------------------------------------------------------------------------------------------------------------------------------------------------- |
-| `sample`  | Custom sample name. This entry will be identical for multiple sequencing libraries/runs from the same sample. Spaces in sample names are automatically converted to underscores (`_`). |
-| `fastq_1` | Full path to FastQ file for Illumina short reads 1. File has to be gzipped and have the extension ".fastq.gz" or ".fq.gz".                                                             |
-| `fastq_2` | Full path to FastQ file for Illumina short reads 2. File has to be gzipped and have the extension ".fastq.gz" or ".fq.gz".                                                             |
->>>>>>> 72b33a18
 
 * [Sample-to-data-relationship format](https://pubs.acs.org/doi/abs/10.1021/acs.jproteome.0c00376) (.sdrf.tsv)
 * [OpenMS experimental design format](https://abibuilder.informatik.uni-tuebingen.de/archive/openms/Documentation/release/latest/html/classOpenMS_1_1ExperimentalDesign.html#details) (.tsv)
 
-<<<<<<< HEAD
 In the respective "comment[file uri]" or "Spectra_Filepath" columns, the raw or mzML files with the mass spectra to be staged have to be listed. URIs are possible,
 and the root folder as well as the file endings can be changed in the options in case of previously downloaded, moved or converted experiments.
-=======
-## Running the pipeline
-
-The typical command for running the pipeline is as follows:
-
-```console
-nextflow run nf-core/quantms --input samplesheet.csv --outdir <OUTDIR> --genome GRCh37 -profile docker
-```
->>>>>>> 72b33a18
 
 This will launch the pipeline with the `docker` configuration profile. See below for more information about profiles.
 
@@ -75,7 +57,7 @@
 
 Use this parameter to choose a configuration profile. Profiles can give configuration presets for different compute environments.
 
-Several generic profiles are bundled with the pipeline which instruct the pipeline to use software packaged using different methods (Docker, Singularity, Podman, Shifter, Charliecloud, Conda) - see below. When using Biocontainers, most of these software packaging methods pull Docker containers from quay.io e.g [thermorawfilerparser](https://quay.io/repository/biocontainers/thermorawfileparser) except for Singularity which directly downloads Singularity images via https hosted by the [Galaxy project](https://depot.galaxyproject.org/singularity/) and Conda which downloads and installs software locally from [Bioconda](https://bioconda.github.io/).
+Several generic profiles are bundled with the pipeline which instruct the pipeline to use software packaged using different methods (Docker, Singularity, Podman, Shifter, Charliecloud, Conda) - see below. When using Biocontainers, most of these software packaging methods pull Docker containers from quay.io e.g [FastQC](https://quay.io/repository/biocontainers/fastqc) except for Singularity which directly downloads Singularity images via https hosted by the [Galaxy project](https://depot.galaxyproject.org/singularity/) and Conda which downloads and installs software locally from [Bioconda](https://bioconda.github.io/).
 
 > We highly recommend the use of Docker or Singularity containers for full pipeline reproducibility, however when this is not possible, Conda is also supported.
 
@@ -123,11 +105,11 @@
 For example, if the nf-core/rnaseq pipeline is failing after multiple re-submissions of the `STAR_ALIGN` process due to an exit code of `137` this would indicate that there is an out of memory issue:
 
 ```console
-[62/149eb0] NOTE: Process `RNASEQ:ALIGN_STAR:STAR_ALIGN (WT_REP1)` terminated with an error exit status (137) -- Execution is retried (1)
-Error executing process > 'RNASEQ:ALIGN_STAR:STAR_ALIGN (WT_REP1)'
+[62/149eb0] NOTE: Process `NFCORE_RNASEQ:RNASEQ:ALIGN_STAR:STAR_ALIGN (WT_REP1)` terminated with an error exit status (137) -- Execution is retried (1)
+Error executing process > 'NFCORE_RNASEQ:RNASEQ:ALIGN_STAR:STAR_ALIGN (WT_REP1)'
 
 Caused by:
-    Process `RNASEQ:ALIGN_STAR:STAR_ALIGN (WT_REP1)` terminated with an error exit status (137)
+    Process `NFCORE_RNASEQ:RNASEQ:ALIGN_STAR:STAR_ALIGN (WT_REP1)` terminated with an error exit status (137)
 
 Command executed:
     STAR \
@@ -155,62 +137,22 @@
 
 ```nextflow
 process {
-    withName: STAR_ALIGN {
+    withName: 'NFCORE_RNASEQ:RNASEQ:ALIGN_STAR:STAR_ALIGN' {
         memory = 100.GB
     }
 }
 ```
 
-<<<<<<< HEAD
-> **NB:** We specify just the process name i.e. `STAR_ALIGN` in the config file and not the full task name string that is printed to screen in the error message or on the terminal whilst the pipeline is running i.e. `RNASEQ:ALIGN_STAR:STAR_ALIGN`. You may get a warning suggesting that the process selector isn't recognised but you can ignore that if the process name has been specified correctly. This is something that needs to be fixed upstream in core Nextflow.
-
-### Tool-specific options
-
-For the ultimate flexibility, we have implemented and are using Nextflow DSL2 modules in a way where it is possible for both developers and users to change tool-specific command-line arguments (e.g. providing an additional command-line argument to the `STAR_ALIGN` process) as well as publishing options (e.g. saving files produced by the `STAR_ALIGN` process that aren't saved by default by the pipeline). In the majority of instances, as a user you won't have to change the default options set by the pipeline developer(s), however, there may be edge cases where creating a simple custom config file can improve the behaviour of the pipeline if for example it is failing due to a weird error that requires setting a tool-specific parameter to deal with smaller / larger genomes.
-
-The command-line arguments passed to STAR in the `STAR_ALIGN` module are a combination of:
-
-* Mandatory arguments or those that need to be evaluated within the scope of the module, as supplied in the [`script`](https://github.com/nf-core/rnaseq/blob/4c27ef5610c87db00c3c5a3eed10b1d161abf575/modules/nf-core/software/star/align/main.nf#L49-L55) section of the module file.
-
-* An [`options.args`](https://github.com/nf-core/rnaseq/blob/4c27ef5610c87db00c3c5a3eed10b1d161abf575/modules/nf-core/software/star/align/main.nf#L56) string of non-mandatory parameters that is set to be empty by default in the module but can be overwritten when including the module in the sub-workflow / workflow context via the `addParams` Nextflow option.
-
-The nf-core/rnaseq pipeline has a sub-workflow (see [terminology](https://github.com/nf-core/modules#terminology)) specifically to align reads with STAR and to sort, index and generate some basic stats on the resulting BAM files using SAMtools. At the top of this file we import the `STAR_ALIGN` module via the Nextflow [`include`](https://github.com/nf-core/rnaseq/blob/4c27ef5610c87db00c3c5a3eed10b1d161abf575/subworkflows/nf-core/align_star.nf#L10) keyword and by default the options passed to the module via the `addParams` option are set as an empty Groovy map [here](https://github.com/nf-core/rnaseq/blob/4c27ef5610c87db00c3c5a3eed10b1d161abf575/subworkflows/nf-core/align_star.nf#L5); this in turn means `options.args` will be set to empty by default in the module file too. This is an intentional design choice and allows us to implement well-written sub-workflows composed of a chain of tools that by default run with the bare minimum parameter set for any given tool in order to make it much easier to share across pipelines and to provide the flexibility for users and developers to customise any non-mandatory arguments.
-
-When including the sub-workflow above in the main pipeline workflow we use the same `include` statement, however, we now have the ability to overwrite options for each of the tools in the sub-workflow including the [`align_options`](https://github.com/nf-core/rnaseq/blob/4c27ef5610c87db00c3c5a3eed10b1d161abf575/workflows/rnaseq.nf#L225) variable that will be used specifically to overwrite the optional arguments passed to the `STAR_ALIGN` module. In this case, the options to be provided to `STAR_ALIGN` have been assigned sensible defaults by the developer(s) in the pipeline's [`modules.config`](https://github.com/nf-core/rnaseq/blob/4c27ef5610c87db00c3c5a3eed10b1d161abf575/conf/modules.config#L70-L74) and can be accessed and customised in the [workflow context](https://github.com/nf-core/rnaseq/blob/4c27ef5610c87db00c3c5a3eed10b1d161abf575/workflows/rnaseq.nf#L201-L204) too before eventually passing them to the sub-workflow as a Groovy map called `star_align_options`. These options will then be propagated from `workflow -> sub-workflow -> module`.
-
-As mentioned at the beginning of this section it may also be necessary for users to overwrite the options passed to modules to be able to customise specific aspects of the way in which a particular tool is executed by the pipeline. Given that all of the default module options are stored in the pipeline's `modules.config` as a [`params` variable](https://github.com/nf-core/rnaseq/blob/4c27ef5610c87db00c3c5a3eed10b1d161abf575/conf/modules.config#L24-L25) it is also possible to overwrite any of these options via a custom config file.
-
-Say for example we want to append an additional, non-mandatory parameter (i.e. `--outFilterMismatchNmax 16`) to the arguments passed to the `STAR_ALIGN` module. Firstly, we need to copy across the default `args` specified in the [`modules.config`](https://github.com/nf-core/rnaseq/blob/4c27ef5610c87db00c3c5a3eed10b1d161abf575/conf/modules.config#L71) and create a custom config file that is a composite of the default `args` as well as the additional options you would like to provide. This is very important because Nextflow will overwrite the default value of `args` that you provide via the custom config.
-
-As you will see in the example below, we have:
-
-* appended `--outFilterMismatchNmax 16` to the default `args` used by the module.
-* changed the default `publish_dir` value to where the files will eventually be published in the main results directory.
-* appended `'bam':''` to the default value of `publish_files` so that the BAM files generated by the process will also be saved in the top-level results directory for the module. Note: `'out':'log'` means any file/directory ending in `out` will now be saved in a separate directory called `my_star_directory/log/`.
-
-```nextflow
-params {
-    modules {
-        'star_align' {
-            args          = "--quantMode TranscriptomeSAM --twopassMode Basic --outSAMtype BAM Unsorted --readFilesCommand zcat --runRNGseed 0 --outFilterMultimapNmax 20 --alignSJDBoverhangMin 1 --outSAMattributes NH HI AS NM MD --quantTranscriptomeBan Singleend --outFilterMismatchNmax 16"
-            publish_dir   = "my_star_directory"
-            publish_files = ['out':'log', 'tab':'log', 'bam':'']
-        }
-    }
-}
-```
-=======
 > **NB:** We specify the full process name i.e. `NFCORE_RNASEQ:RNASEQ:ALIGN_STAR:STAR_ALIGN` in the config file because this takes priority over the short name (`STAR_ALIGN`) and allows existing configuration using the full process name to be correctly overridden.
 >
 > If you get a warning suggesting that the process selector isn't recognised check that the process name has been specified correctly.
->>>>>>> 72b33a18
 
 ### Updating containers
 
 The [Nextflow DSL2](https://www.nextflow.io/docs/latest/dsl2.html) implementation of this pipeline uses one container per process which makes it much easier to maintain and update software dependencies. If for some reason you need to use a different version of a particular tool with the pipeline then you just need to identify the `process` name and override the Nextflow `container` definition for that process using the `withName` declaration. For example, in the [nf-core/viralrecon](https://nf-co.re/viralrecon) pipeline a tool called [Pangolin](https://github.com/cov-lineages/pangolin) has been used during the COVID-19 pandemic to assign lineages to SARS-CoV-2 genome sequenced samples. Given that the lineage assignments change quite frequently it doesn't make sense to re-release the nf-core/viralrecon everytime a new version of Pangolin has been released. However, you can override the default container used by the pipeline by creating a custom config file and passing it as a command-line argument via `-c custom.config`.
 
 1. Check the default version used by the pipeline in the module file for [Pangolin](https://github.com/nf-core/viralrecon/blob/a85d5969f9025409e3618d6c280ef15ce417df65/modules/nf-core/software/pangolin/main.nf#L14-L19)
-2. Find the latest version of the Biocontainers available on [Quay.io](https://quay.io/repository/biocontainers/pangolin?tag=latest&tab=tags)
+2. Find the latest version of the Biocontainer available on [Quay.io](https://quay.io/repository/biocontainers/pangolin?tag=latest&tab=tags)
 3. Create the custom config accordingly:
 
    - For Docker:
