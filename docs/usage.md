# nf-core/quantms: Usage

## :warning: Please read this documentation on the nf-core website: [https://nf-co.re/quantms/usage](https://nf-co.re/quantms/usage)

> _Documentation of pipeline parameters is generated automatically from the pipeline schema and can no longer be found in markdown files._

## Introduction

## Running the pipeline

The typical command for running the pipeline is as follows:

```bash
nextflow run nf-core/quantms --input '/url/path/to/your/experimentX_design.tsv' --database '/url/path/to/your/proteindatabase.fasta' -profile docker
```

where the experimental design file has to be one of:

* [Sample-to-data-relationship format](https://pubs.acs.org/doi/abs/10.1021/acs.jproteome.0c00376) (.sdrf.tsv)
* [OpenMS experimental design format](https://abibuilder.informatik.uni-tuebingen.de/archive/openms/Documentation/release/latest/html/classOpenMS_1_1ExperimentalDesign.html#details) (.tsv)

<<<<<<< HEAD
In the respective "comment[file uri]" or "Spectra_Filepath" columns, the raw or mzML files with the mass spectra to be staged have to be listed. URIs are possible,
and the root folder as well as the file endings can be changed in the options in case of previously downloaded, moved or converted experiments.
=======
## Running the pipeline

The typical command for running the pipeline is as follows:

```console
nextflow run nf-core/quantms --input samplesheet.csv  --outdir <OUTDIR> --genome GRCh37 -profile docker
```
>>>>>>> 654e59ac

This will launch the pipeline with the `docker` configuration profile. See below for more information about profiles.

Note that the pipeline will create the following files in your working directory:

```console
work            # Directory containing the nextflow working files
results         # Finished results (configurable, see below)
.nextflow_log   # Log file from Nextflow
# Other nextflow hidden files, eg. history of pipeline runs and old logs.
```

### Updating the pipeline

When you run the above command, Nextflow automatically pulls the pipeline code from GitHub and stores it as a cached version. When running the pipeline after this, it will always use the cached version if available - even if the pipeline has been updated since. To make sure that you're running the latest version of the pipeline, make sure that you regularly update the cached version of the pipeline:

```console
nextflow pull nf-core/quantms
```

### Reproducibility

It is a good idea to specify a pipeline version when running the pipeline on your data. This ensures that a specific version of the pipeline code and software are used when you run your pipeline. If you keep using the same tag, you'll be running the same version of the pipeline, even if there have been changes to the code since.

First, go to the [nf-core/quantms releases page](https://github.com/nf-core/quantms/releases) and find the latest version number - numeric only (eg. `1.3.1`). Then specify this when running the pipeline with `-r` (one hyphen) - eg. `-r 1.3.1`.

This version number will be logged in reports when you run the pipeline, so that you'll know what you used when you look back in the future.

## Core Nextflow arguments

> **NB:** These options are part of Nextflow and use a _single_ hyphen (pipeline parameters use a double-hyphen).

### `-profile`

Use this parameter to choose a configuration profile. Profiles can give configuration presets for different compute environments.

Several generic profiles are bundled with the pipeline which instruct the pipeline to use software packaged using different methods (Docker, Singularity, Podman, Shifter, Charliecloud, Conda) - see below. When using Biocontainers, most of these software packaging methods pull Docker containers from quay.io e.g [FastQC](https://quay.io/repository/biocontainers/fastqc) except for Singularity which directly downloads Singularity images via https hosted by the [Galaxy project](https://depot.galaxyproject.org/singularity/) and Conda which downloads and installs software locally from [Bioconda](https://bioconda.github.io/).

> We highly recommend the use of Docker or Singularity containers for full pipeline reproducibility, however when this is not possible, Conda is also supported.

The pipeline also dynamically loads configurations from [https://github.com/nf-core/configs](https://github.com/nf-core/configs) when it runs, making multiple config profiles for various institutional clusters available at run time. For more information and to see if your system is available in these configs please see the [nf-core/configs documentation](https://github.com/nf-core/configs#documentation).

Note that multiple profiles can be loaded, for example: `-profile test,docker` - the order of arguments is important!
They are loaded in sequence, so later profiles can overwrite earlier profiles.

If `-profile` is not specified, the pipeline will run locally and expect all software to be installed and available on the `PATH`. This is _not_ recommended.

* `docker`
    * A generic configuration profile to be used with [Docker](https://docker.com/)
* `singularity`
    * A generic configuration profile to be used with [Singularity](https://sylabs.io/docs/)
* `podman`
    * A generic configuration profile to be used with [Podman](https://podman.io/)
* `shifter`
    * A generic configuration profile to be used with [Shifter](https://nersc.gitlab.io/development/shifter/how-to-use/)
* `charliecloud`
    * A generic configuration profile to be used with [Charliecloud](https://hpc.github.io/charliecloud/)
* `conda`
    * A generic configuration profile to be used with [Conda](https://conda.io/docs/). Please only use Conda as a last resort i.e. when it's not possible to run the pipeline with Docker, Singularity, Podman, Shifter or Charliecloud.
* `test`
    * A profile with a complete configuration for automated testing
    * Includes links to test data so needs no other parameters

### `-resume`

Specify this when restarting a pipeline. Nextflow will used cached results from any pipeline steps where the inputs are the same, continuing from where it got to previously.

You can also supply a run name to resume a specific run: `-resume [run-name]`. Use the `nextflow log` command to show previous run names.

### `-c`

Specify the path to a specific config file (this is a core Nextflow command). See the [nf-core website documentation](https://nf-co.re/usage/configuration) for more information.

## Custom configuration

### Resource requests

Each step in the pipeline has a default set of requirements for number of CPUs, memory and time. For most of the steps in the pipeline, if the job exits with an error code of `143` (exceeded requested resources) it will automatically resubmit with higher requests (2 x original, then 3 x original). If it still fails after three times then the pipeline is stopped.

Whilst the default requirements set within the pipeline will hopefully work for most people and with most input data, you may find that you want to customise the compute resources that the pipeline requests. Each step in the pipeline has a default set of requirements for number of CPUs, memory and time. For most of the steps in the pipeline, if the job exits with any of the error codes specified [here](https://github.com/nf-core/rnaseq/blob/4c27ef5610c87db00c3c5a3eed10b1d161abf575/conf/base.config#L18) it will automatically be resubmitted with higher requests (2 x original, then 3 x original). If it still fails after the third attempt then the pipeline execution is stopped.

For example, if the nf-core/rnaseq pipeline is failing after multiple re-submissions of the `STAR_ALIGN` process due to an exit code of `137` this would indicate that there is an out of memory issue:

```console
[62/149eb0] NOTE: Process `NFCORE_RNASEQ:RNASEQ:ALIGN_STAR:STAR_ALIGN (WT_REP1)` terminated with an error exit status (137) -- Execution is retried (1)
Error executing process > 'NFCORE_RNASEQ:RNASEQ:ALIGN_STAR:STAR_ALIGN (WT_REP1)'

Caused by:
    Process `NFCORE_RNASEQ:RNASEQ:ALIGN_STAR:STAR_ALIGN (WT_REP1)` terminated with an error exit status (137)

Command executed:
    STAR \
        --genomeDir star \
        --readFilesIn WT_REP1_trimmed.fq.gz  \
        --runThreadN 2 \
        --outFileNamePrefix WT_REP1. \
        <TRUNCATED>

Command exit status:
    137

Command output:
    (empty)

Command error:
    .command.sh: line 9:  30 Killed    STAR --genomeDir star --readFilesIn WT_REP1_trimmed.fq.gz --runThreadN 2 --outFileNamePrefix WT_REP1. <TRUNCATED>
Work dir:
    /home/pipelinetest/work/9d/172ca5881234073e8d76f2a19c88fb

Tip: you can replicate the issue by changing to the process work dir and entering the command `bash .command.run`
```

<<<<<<< HEAD
To bypass this error you would need to find exactly which resources are set by the `STAR_ALIGN` process. The quickest way is to search for `process STAR_ALIGN` in the [nf-core/rnaseq Github repo](https://github.com/nf-core/rnaseq/search?q=process+STAR_ALIGN). We have standardised the structure of Nextflow DSL2 pipelines such that all module files will be present in the `modules/` directory and so based on the search results the file we want is `modules/nf-core/software/star/align/main.nf`. If you click on the link to that file you will notice that there is a `label` directive at the top of the module that is set to [`label process_high`](https://github.com/nf-core/rnaseq/blob/4c27ef5610c87db00c3c5a3eed10b1d161abf575/modules/nf-core/software/star/align/main.nf#L9). The [Nextflow `label`](https://www.nextflow.io/docs/latest/process.html#label) directive allows us to organise workflow processes in separate groups which can be referenced in a configuration file to select and configure subset of processes having similar computing requirements. The default values for the `process_high` label are set in the pipeline's [`base.config`](https://github.com/nf-core/rnaseq/blob/4c27ef5610c87db00c3c5a3eed10b1d161abf575/conf/base.config#L33-L37) which in this case is defined as 72GB. Providing you haven't set any other standard nf-core parameters to **cap** the [maximum resources](https://nf-co.re/usage/configuration#max-resources) used by the pipeline then we can try and bypass the `STAR_ALIGN` process failure by creating a custom config file that sets at least 72GB of memory, in this case increased to 100GB. The custom config below can then be provided to the pipeline via the [`-c`](#-c) parameter as highlighted in previous sections.
=======
To bypass this error you would need to find exactly which resources are set by the `STAR_ALIGN` process. The quickest way is to search for `process STAR_ALIGN` in the [nf-core/rnaseq Github repo](https://github.com/nf-core/rnaseq/search?q=process+STAR_ALIGN).
We have standardised the structure of Nextflow DSL2 pipelines such that all module files will be present in the `modules/` directory and so, based on the search results, the file we want is `modules/nf-core/software/star/align/main.nf`.
If you click on the link to that file you will notice that there is a `label` directive at the top of the module that is set to [`label process_high`](https://github.com/nf-core/rnaseq/blob/4c27ef5610c87db00c3c5a3eed10b1d161abf575/modules/nf-core/software/star/align/main.nf#L9).
The [Nextflow `label`](https://www.nextflow.io/docs/latest/process.html#label) directive allows us to organise workflow processes in separate groups which can be referenced in a configuration file to select and configure subset of processes having similar computing requirements.
The default values for the `process_high` label are set in the pipeline's [`base.config`](https://github.com/nf-core/rnaseq/blob/4c27ef5610c87db00c3c5a3eed10b1d161abf575/conf/base.config#L33-L37) which in this case is defined as 72GB.
Providing you haven't set any other standard nf-core parameters to **cap** the [maximum resources](https://nf-co.re/usage/configuration#max-resources) used by the pipeline then we can try and bypass the `STAR_ALIGN` process failure by creating a custom config file that sets at least 72GB of memory, in this case increased to 100GB.
The custom config below can then be provided to the pipeline via the [`-c`](#-c) parameter as highlighted in previous sections.
>>>>>>> 654e59ac

```nextflow
process {
    withName: 'NFCORE_RNASEQ:RNASEQ:ALIGN_STAR:STAR_ALIGN' {
        memory = 100.GB
    }
}
```

> **NB:** We specify the full process name i.e. `NFCORE_RNASEQ:RNASEQ:ALIGN_STAR:STAR_ALIGN` in the config file because this takes priority over the short name (`STAR_ALIGN`) and allows existing configuration using the full process name to be correctly overridden.
> If you get a warning suggesting that the process selector isn't recognised check that the process name has been specified correctly.

### Updating containers

The [Nextflow DSL2](https://www.nextflow.io/docs/latest/dsl2.html) implementation of this pipeline uses one container per process which makes it much easier to maintain and update software dependencies. If for some reason you need to use a different version of a particular tool with the pipeline then you just need to identify the `process` name and override the Nextflow `container` definition for that process using the `withName` declaration. For example, in the [nf-core/viralrecon](https://nf-co.re/viralrecon) pipeline a tool called [Pangolin](https://github.com/cov-lineages/pangolin) has been used during the COVID-19 pandemic to assign lineages to SARS-CoV-2 genome sequenced samples. Given that the lineage assignments change quite frequently it doesn't make sense to re-release the nf-core/viralrecon everytime a new version of Pangolin has been released. However, you can override the default container used by the pipeline by creating a custom config file and passing it as a command-line argument via `-c custom.config`.

1. Check the default version used by the pipeline in the module file for [Pangolin](https://github.com/nf-core/viralrecon/blob/a85d5969f9025409e3618d6c280ef15ce417df65/modules/nf-core/software/pangolin/main.nf#L14-L19)
2. Find the latest version of the Biocontainer available on [Quay.io](https://quay.io/repository/biocontainers/pangolin?tag=latest&tab=tags)
3. Create the custom config accordingly:

    * For Docker:

        ```nextflow
        process {
            withName: PANGOLIN {
                container = 'quay.io/biocontainers/pangolin:3.0.5--pyhdfd78af_0'
            }
        }
        ```

    * For Singularity:

        ```nextflow
        process {
            withName: PANGOLIN {
                container = 'https://depot.galaxyproject.org/singularity/pangolin:3.0.5--pyhdfd78af_0'
            }
        }
        ```

    * For Conda:

        ```nextflow
        process {
            withName: PANGOLIN {
                conda = 'bioconda::pangolin=3.0.5'
            }
        }
        ```

> **NB:** If you wish to periodically update individual tool-specific results (e.g. Pangolin) generated by the pipeline then you must ensure to keep the `work/` directory otherwise the `-resume` ability of the pipeline will be compromised and it will restart from scratch.

### nf-core/configs

In most cases, you will only need to create a custom config as a one-off but if you and others within your organisation are likely to be running nf-core pipelines regularly and need to use the same settings regularly it may be a good idea to request that your custom config file is uploaded to the `nf-core/configs` git repository. Before you do this please can you test that the config file works with your pipeline of choice using the `-c` parameter. You can then create a pull request to the `nf-core/configs` repository with the addition of your config file, associated documentation file (see examples in [`nf-core/configs/docs`](https://github.com/nf-core/configs/tree/master/docs)), and amending [`nfcore_custom.config`](https://github.com/nf-core/configs/blob/master/nfcore_custom.config) to include your custom profile.

See the main [Nextflow documentation](https://www.nextflow.io/docs/latest/config.html) for more information about creating your own configuration files.

If you have any questions or issues please send us a message on [Slack](https://nf-co.re/join/slack) on the [`#configs` channel](https://nfcore.slack.com/channels/configs).

## Running in the background

Nextflow handles job submissions and supervises the running jobs. The Nextflow process must run until the pipeline is finished.

The Nextflow `-bg` flag launches Nextflow in the background, detached from your terminal so that the workflow does not stop if you log out of your session. The logs are saved to a file.

Alternatively, you can use `screen` / `tmux` or similar tool to create a detached session which you can log back into at a later time.
Some HPC setups also allow you to run nextflow within a cluster job submitted your job scheduler (from where it submits more jobs).

## Nextflow memory requirements

In some cases, the Nextflow Java virtual machines can start to request a large amount of memory.
We recommend adding the following line to your environment to limit this (typically in `~/.bashrc` or `~./bash_profile`):

```console
NXF_OPTS='-Xms1g -Xmx4g'
```<|MERGE_RESOLUTION|>--- conflicted
+++ resolved
@@ -6,31 +6,59 @@
 
 ## Introduction
 
+<!-- TODO nf-core: Add documentation about anything specific to running your pipeline. For general topics, please point to (and add to) the main nf-core website. -->
+
+## Samplesheet input
+
+You will need to create a samplesheet with information about the samples you would like to analyse before running the pipeline. Use this parameter to specify its location. It has to be a comma-separated file with 3 columns, and a header row as shown in the examples below.
+
+```console
+--input '[path to samplesheet file]'
+```
+
+### Multiple runs of the same sample
+
+The `sample` identifiers have to be the same when you have re-sequenced the same sample more than once e.g. to increase sequencing depth. The pipeline will concatenate the raw reads before performing any downstream analysis. Below is an example for the same sample sequenced across 3 lanes:
+
+```console
+sample,fastq_1,fastq_2
+CONTROL_REP1,AEG588A1_S1_L002_R1_001.fastq.gz,AEG588A1_S1_L002_R2_001.fastq.gz
+CONTROL_REP1,AEG588A1_S1_L003_R1_001.fastq.gz,AEG588A1_S1_L003_R2_001.fastq.gz
+CONTROL_REP1,AEG588A1_S1_L004_R1_001.fastq.gz,AEG588A1_S1_L004_R2_001.fastq.gz
+```
+
+### Full samplesheet
+
+The pipeline will auto-detect whether a sample is single- or paired-end using the information provided in the samplesheet. The samplesheet can have as many columns as you desire, however, there is a strict requirement for the first 3 columns to match those defined in the table below.
+
+A final samplesheet file consisting of both single- and paired-end data may look something like the one below. This is for 6 samples, where `TREATMENT_REP3` has been sequenced twice.
+
+```console
+sample,fastq_1,fastq_2
+CONTROL_REP1,AEG588A1_S1_L002_R1_001.fastq.gz,AEG588A1_S1_L002_R2_001.fastq.gz
+CONTROL_REP2,AEG588A2_S2_L002_R1_001.fastq.gz,AEG588A2_S2_L002_R2_001.fastq.gz
+CONTROL_REP3,AEG588A3_S3_L002_R1_001.fastq.gz,AEG588A3_S3_L002_R2_001.fastq.gz
+TREATMENT_REP1,AEG588A4_S4_L003_R1_001.fastq.gz,
+TREATMENT_REP2,AEG588A5_S5_L003_R1_001.fastq.gz,
+TREATMENT_REP3,AEG588A6_S6_L003_R1_001.fastq.gz,
+TREATMENT_REP3,AEG588A6_S6_L004_R1_001.fastq.gz,
+```
+
+| Column         | Description                                                                                                                                                                            |
+|----------------|----------------------------------------------------------------------------------------------------------------------------------------------------------------------------------------|
+| `sample`       | Custom sample name. This entry will be identical for multiple sequencing libraries/runs from the same sample. Spaces in sample names are automatically converted to underscores (`_`). |
+| `fastq_1`      | Full path to FastQ file for Illumina short reads 1. File has to be gzipped and have the extension ".fastq.gz" or ".fq.gz".                                                             |
+| `fastq_2`      | Full path to FastQ file for Illumina short reads 2. File has to be gzipped and have the extension ".fastq.gz" or ".fq.gz".                                                             |
+
+An [example samplesheet](../assets/samplesheet.csv) has been provided with the pipeline.
+
 ## Running the pipeline
 
 The typical command for running the pipeline is as follows:
 
-```bash
-nextflow run nf-core/quantms --input '/url/path/to/your/experimentX_design.tsv' --database '/url/path/to/your/proteindatabase.fasta' -profile docker
-```
-
-where the experimental design file has to be one of:
-
-* [Sample-to-data-relationship format](https://pubs.acs.org/doi/abs/10.1021/acs.jproteome.0c00376) (.sdrf.tsv)
-* [OpenMS experimental design format](https://abibuilder.informatik.uni-tuebingen.de/archive/openms/Documentation/release/latest/html/classOpenMS_1_1ExperimentalDesign.html#details) (.tsv)
-
-<<<<<<< HEAD
-In the respective "comment[file uri]" or "Spectra_Filepath" columns, the raw or mzML files with the mass spectra to be staged have to be listed. URIs are possible,
-and the root folder as well as the file endings can be changed in the options in case of previously downloaded, moved or converted experiments.
-=======
-## Running the pipeline
-
-The typical command for running the pipeline is as follows:
-
 ```console
 nextflow run nf-core/quantms --input samplesheet.csv  --outdir <OUTDIR> --genome GRCh37 -profile docker
 ```
->>>>>>> 654e59ac
 
 This will launch the pipeline with the `docker` configuration profile. See below for more information about profiles.
 
@@ -108,8 +136,6 @@
 
 ### Resource requests
 
-Each step in the pipeline has a default set of requirements for number of CPUs, memory and time. For most of the steps in the pipeline, if the job exits with an error code of `143` (exceeded requested resources) it will automatically resubmit with higher requests (2 x original, then 3 x original). If it still fails after three times then the pipeline is stopped.
-
 Whilst the default requirements set within the pipeline will hopefully work for most people and with most input data, you may find that you want to customise the compute resources that the pipeline requests. Each step in the pipeline has a default set of requirements for number of CPUs, memory and time. For most of the steps in the pipeline, if the job exits with any of the error codes specified [here](https://github.com/nf-core/rnaseq/blob/4c27ef5610c87db00c3c5a3eed10b1d161abf575/conf/base.config#L18) it will automatically be resubmitted with higher requests (2 x original, then 3 x original). If it still fails after the third attempt then the pipeline execution is stopped.
 
 For example, if the nf-core/rnaseq pipeline is failing after multiple re-submissions of the `STAR_ALIGN` process due to an exit code of `137` this would indicate that there is an out of memory issue:
@@ -143,9 +169,6 @@
 Tip: you can replicate the issue by changing to the process work dir and entering the command `bash .command.run`
 ```
 
-<<<<<<< HEAD
-To bypass this error you would need to find exactly which resources are set by the `STAR_ALIGN` process. The quickest way is to search for `process STAR_ALIGN` in the [nf-core/rnaseq Github repo](https://github.com/nf-core/rnaseq/search?q=process+STAR_ALIGN). We have standardised the structure of Nextflow DSL2 pipelines such that all module files will be present in the `modules/` directory and so based on the search results the file we want is `modules/nf-core/software/star/align/main.nf`. If you click on the link to that file you will notice that there is a `label` directive at the top of the module that is set to [`label process_high`](https://github.com/nf-core/rnaseq/blob/4c27ef5610c87db00c3c5a3eed10b1d161abf575/modules/nf-core/software/star/align/main.nf#L9). The [Nextflow `label`](https://www.nextflow.io/docs/latest/process.html#label) directive allows us to organise workflow processes in separate groups which can be referenced in a configuration file to select and configure subset of processes having similar computing requirements. The default values for the `process_high` label are set in the pipeline's [`base.config`](https://github.com/nf-core/rnaseq/blob/4c27ef5610c87db00c3c5a3eed10b1d161abf575/conf/base.config#L33-L37) which in this case is defined as 72GB. Providing you haven't set any other standard nf-core parameters to **cap** the [maximum resources](https://nf-co.re/usage/configuration#max-resources) used by the pipeline then we can try and bypass the `STAR_ALIGN` process failure by creating a custom config file that sets at least 72GB of memory, in this case increased to 100GB. The custom config below can then be provided to the pipeline via the [`-c`](#-c) parameter as highlighted in previous sections.
-=======
 To bypass this error you would need to find exactly which resources are set by the `STAR_ALIGN` process. The quickest way is to search for `process STAR_ALIGN` in the [nf-core/rnaseq Github repo](https://github.com/nf-core/rnaseq/search?q=process+STAR_ALIGN).
 We have standardised the structure of Nextflow DSL2 pipelines such that all module files will be present in the `modules/` directory and so, based on the search results, the file we want is `modules/nf-core/software/star/align/main.nf`.
 If you click on the link to that file you will notice that there is a `label` directive at the top of the module that is set to [`label process_high`](https://github.com/nf-core/rnaseq/blob/4c27ef5610c87db00c3c5a3eed10b1d161abf575/modules/nf-core/software/star/align/main.nf#L9).
@@ -153,7 +176,6 @@
 The default values for the `process_high` label are set in the pipeline's [`base.config`](https://github.com/nf-core/rnaseq/blob/4c27ef5610c87db00c3c5a3eed10b1d161abf575/conf/base.config#L33-L37) which in this case is defined as 72GB.
 Providing you haven't set any other standard nf-core parameters to **cap** the [maximum resources](https://nf-co.re/usage/configuration#max-resources) used by the pipeline then we can try and bypass the `STAR_ALIGN` process failure by creating a custom config file that sets at least 72GB of memory, in this case increased to 100GB.
 The custom config below can then be provided to the pipeline via the [`-c`](#-c) parameter as highlighted in previous sections.
->>>>>>> 654e59ac
 
 ```nextflow
 process {
