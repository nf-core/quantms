//
// This file holds several functions specific to the main.nf workflow in the nf-core/quantms pipeline
//

import nextflow.Nextflow

class WorkflowMain {

    //
    // Citation string for pipeline
    //
    public static String citation(workflow) {
        return "If you use ${workflow.manifest.name} for your analysis please cite:\n\n" +
            // TODO nf-core: Add Zenodo DOI for pipeline after first release
            //"* The pipeline\n" +
            //"  https://doi.org/10.5281/zenodo.XXXXXXX\n\n" +
            "* The nf-core framework\n" +
            "  https://doi.org/10.1038/s41587-020-0439-x\n\n" +
            "* Software dependencies\n" +
            "  https://github.com/${workflow.manifest.name}/blob/master/CITATIONS.md"
    }


    //
    // Validate parameters and print summary to screen
    //
    public static void initialise(workflow, params, log) {

        // Print workflow version and exit on --version
        if (params.version) {
            String workflow_version = NfcoreTemplate.version(workflow)
            log.info "${workflow.manifest.name} ${workflow_version}"
            System.exit(0)
        }

        // Check that a -profile or Nextflow config has been provided to run the pipeline
        NfcoreTemplate.checkConfigProvided(workflow, log)

        // Check that conda channels are set-up correctly
        if (workflow.profile.tokenize(',').intersect(['conda', 'mamba']).size() >= 1) {
            Utils.checkCondaChannels(log)
        }

        // Check AWS batch settings
        NfcoreTemplate.awsBatch(workflow, params)

        // Check input has been provided
        if (!params.input) {
            Nextflow.error("Please provide an input sdrf to the pipeline e.g. '--input *.sdrf.csv'")
        }

<<<<<<< HEAD
        if (!params.outdir) {
            Nextflow.error("Please provide an outdir to the pipeline e.g. '--outdir ./results'")
        }

        if (params.tracedir == "null/pipeline_info")
        {
            Nextflow.error("Error: Your tracedir is 'null/pipeline_info', this means you probably set outdir in a way that does not affect the default
            '\$params.outdir/pipeline_info' (e.g., by specifying outdir in a profile instead of the commandline or through a '-params-file'.
            Either set outdir in a correct way, or redefine tracedir as well (e.g., in your profile).")
        }

=======
>>>>>>> b21c7032
        // check fasta database has been provided
        if (!params.database) {
            Nextflow.error("Please provide an fasta database to the pipeline e.g. '--database *.fasta'")
    }
    }
}<|MERGE_RESOLUTION|>--- conflicted
+++ resolved
@@ -49,23 +49,9 @@
             Nextflow.error("Please provide an input sdrf to the pipeline e.g. '--input *.sdrf.csv'")
         }
 
-<<<<<<< HEAD
-        if (!params.outdir) {
-            Nextflow.error("Please provide an outdir to the pipeline e.g. '--outdir ./results'")
-        }
-
-        if (params.tracedir == "null/pipeline_info")
-        {
-            Nextflow.error("Error: Your tracedir is 'null/pipeline_info', this means you probably set outdir in a way that does not affect the default
-            '\$params.outdir/pipeline_info' (e.g., by specifying outdir in a profile instead of the commandline or through a '-params-file'.
-            Either set outdir in a correct way, or redefine tracedir as well (e.g., in your profile).")
-        }
-
-=======
->>>>>>> b21c7032
         // check fasta database has been provided
         if (!params.database) {
-            Nextflow.error("Please provide an fasta database to the pipeline e.g. '--database *.fasta'")
+            log.error "Please provide an fasta database to the pipeline e.g. '--database *.fasta'"
     }
     }
 }