//
// This file holds several functions specific to the main.nf workflow in the nf-core/quantms pipeline
//

import nextflow.Nextflow

class WorkflowMain {

    //
    // Citation string for pipeline
    //
    public static String citation(workflow) {
        return "If you use ${workflow.manifest.name} for your analysis please cite:\n\n" +
            // TODO nf-core: Add Zenodo DOI for pipeline after first release
            //"* The pipeline\n" +
            //"  https://doi.org/10.5281/zenodo.XXXXXXX\n\n" +
            "* The nf-core framework\n" +
            "  https://doi.org/10.1038/s41587-020-0439-x\n\n" +
            "* Software dependencies\n" +
            "  https://github.com/${workflow.manifest.name}/blob/master/CITATIONS.md"
    }


    //
    // Validate parameters and print summary to screen
    //
    public static void initialise(workflow, params, log) {

        // Print workflow version and exit on --version
        if (params.version) {
            String workflow_version = NfcoreTemplate.version(workflow)
            log.info "${workflow.manifest.name} ${workflow_version}"
            System.exit(0)
        }

        // Check that a -profile or Nextflow config has been provided to run the pipeline
        NfcoreTemplate.checkConfigProvided(workflow, log)

        // Check that conda channels are set-up correctly
        if (workflow.profile.tokenize(',').intersect(['conda', 'mamba']).size() >= 1) {
            Utils.checkCondaChannels(log)
        }

        // Check AWS batch settings
        NfcoreTemplate.awsBatch(workflow, params)

        // Check input has been provided
        if (!params.input) {
<<<<<<< HEAD
            log.error "Please provide an input sdrf to the pipeline e.g. '--input *.sdrf.csv'"
            System.exit(1)
=======
            Nextflow.error("Please provide an input samplesheet to the pipeline e.g. '--input samplesheet.csv'")
>>>>>>> 6087f4ae
        }

        // Check input has been provided
        if (!params.outdir) {
            log.error "Please provide an outdir to the pipeline e.g. '--outdir ./results'"
            System.exit(1)
        }

        if (params.tracedir == "null/pipeline_info")
        {
            log.error """Error: Your tracedir is `null/pipeline_info`, this means you probably set outdir in a way that does not affect the default
            `\$params.outdir/pipeline_info` (e.g., by specifying outdir in a profile instead of the commandline or through a `-params-file`.
            Either set outdir in a correct way, or redefine tracedir as well (e.g., in your profile)."""
            System.exit(1)
        }

        // check fasta database has been provided
        if (!params.database) {
            log.error "Please provide an fasta database to the pipeline e.g. '--database *.fasta'"
    }
    }
}<|MERGE_RESOLUTION|>--- conflicted
+++ resolved
@@ -46,12 +46,7 @@
 
         // Check input has been provided
         if (!params.input) {
-<<<<<<< HEAD
-            log.error "Please provide an input sdrf to the pipeline e.g. '--input *.sdrf.csv'"
-            System.exit(1)
-=======
-            Nextflow.error("Please provide an input samplesheet to the pipeline e.g. '--input samplesheet.csv'")
->>>>>>> 6087f4ae
+            Nextflow.error("Please provide an input sdrf to the pipeline e.g. '--input *.sdrf.csv'")
         }
 
         // Check input has been provided
@@ -62,15 +57,14 @@
 
         if (params.tracedir == "null/pipeline_info")
         {
-            log.error """Error: Your tracedir is `null/pipeline_info`, this means you probably set outdir in a way that does not affect the default
+            Nextflow.error("""Error: Your tracedir is `null/pipeline_info`, this means you probably set outdir in a way that does not affect the default
             `\$params.outdir/pipeline_info` (e.g., by specifying outdir in a profile instead of the commandline or through a `-params-file`.
-            Either set outdir in a correct way, or redefine tracedir as well (e.g., in your profile)."""
-            System.exit(1)
+            Either set outdir in a correct way, or redefine tracedir as well (e.g., in your profile).""")
         }
 
         // check fasta database has been provided
         if (!params.database) {
-            log.error "Please provide an fasta database to the pipeline e.g. '--database *.fasta'"
+            Nextflow.error("Please provide an fasta database to the pipeline e.g. '--database *.fasta'")
     }
     }
 }