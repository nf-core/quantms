--- conflicted
+++ resolved
@@ -12,12 +12,7 @@
     //
     public static void initialise(params, log) {
         if (!params.database) {
-<<<<<<< HEAD
-            log.error "database file not specified with e.g. '--database *.fasta' or via a detectable config file."
-            System.exit(1)
-=======
             Nextflow.error "database file not specified with e.g. '--database *.fasta' or via a detectable config file."
->>>>>>> c4f34d9b
         }
     }
 
