--- conflicted
+++ resolved
@@ -1,11 +1,8 @@
 //
 // This file holds several functions specific to the workflow/quantms.nf in the nf-core/quantms pipeline
 //
-<<<<<<< HEAD
-=======
 
 import nextflow.Nextflow
->>>>>>> 6087f4ae
 import groovy.text.SimpleTemplateEngine
 
 class WorkflowQuantms {
@@ -14,18 +11,9 @@
     // Check and validate parameters
     //
     public static void initialise(params, log) {
-<<<<<<< HEAD
         if (!params.database) {
             log.error "database file not specified with e.g. '--database *.fasta' or via a detectable config file."
             System.exit(1)
-=======
-
-        genomeExistsError(params, log)
-
-
-        if (!params.fasta) {
-            Nextflow.error "Genome fasta file not specified with e.g. '--fasta genome.fa' or via a detectable config file."
->>>>>>> 6087f4ae
         }
     }
 
@@ -115,25 +103,11 @@
         return description_html
     }
 
-<<<<<<< HEAD
     //
     // Check class of an Object for "List" type
     //
     public static boolean isCollectionOrArray(object) {
         return  [Collection, Object[]].any { it.isAssignableFrom(object.getClass()) }
-=======
-    //
-    // Exit pipeline if incorrect --genome key provided
-    //
-    private static void genomeExistsError(params, log) {
-        if (params.genomes && params.genome && !params.genomes.containsKey(params.genome)) {
-            def error_string = "~~~~~~~~~~~~~~~~~~~~~~~~~~~~~~~~~~~~~~~~~~~~~~~~~~~~~~~~~~~~~~~~~~~~~~~~~~~~~\n" +
-                "  Genome '${params.genome}' not found in any config files provided to the pipeline.\n" +
-                "  Currently, the available genome keys are:\n" +
-                "  ${params.genomes.keySet().join(", ")}\n" +
-                "~~~~~~~~~~~~~~~~~~~~~~~~~~~~~~~~~~~~~~~~~~~~~~~~~~~~~~~~~~~~~~~~~~~~~~~~~~~~~~~~~~~"
-            Nextflow.error(error_string)
->>>>>>> 6087f4ae
         }
 
     //
