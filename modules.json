{
    "name": "nf-core/quantms",
    "homePage": "https://github.com/nf-core/quantms",
    "repos": {
        "https://github.com/nf-core/modules.git": {
            "modules": {
                "nf-core": {
                    "custom/dumpsoftwareversions": {
                        "branch": "master",
                        "git_sha": "8ec825f465b9c17f9d83000022995b4f7de6fe93",
                        "installed_by": ["modules"]
                    },
                    "multiqc": {
                        "branch": "master",
                        "git_sha": "b7ebe95761cd389603f9cc0e0dc384c0f663815a",
                        "installed_by": ["modules"]
                    }
                }
<<<<<<< HEAD
=======
            },
            "subworkflows": {
                "nf-core": {
                    "utils_nextflow_pipeline": {
                        "branch": "master",
                        "git_sha": "5caf7640a9ef1d18d765d55339be751bb0969dfa",
                        "installed_by": ["subworkflows"]
                    },
                    "utils_nfcore_pipeline": {
                        "branch": "master",
                        "git_sha": "5caf7640a9ef1d18d765d55339be751bb0969dfa",
                        "installed_by": ["subworkflows"]
                    },
                    "utils_nfvalidation_plugin": {
                        "branch": "master",
                        "git_sha": "5caf7640a9ef1d18d765d55339be751bb0969dfa",
                        "installed_by": ["subworkflows"]
                    }
                }
>>>>>>> fbf50c63
            }
        }
    }
}<|MERGE_RESOLUTION|>--- conflicted
+++ resolved
@@ -16,8 +16,6 @@
                         "installed_by": ["modules"]
                     }
                 }
-<<<<<<< HEAD
-=======
             },
             "subworkflows": {
                 "nf-core": {
@@ -37,7 +35,6 @@
                         "installed_by": ["subworkflows"]
                     }
                 }
->>>>>>> fbf50c63
             }
         }
     }
