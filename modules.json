{
    "name": "nf-core/quantms",
    "homePage": "https://github.com/nf-core/quantms",
    "repos": {
        "https://github.com/nf-core/modules.git": {
            "modules": {
                "nf-core": {
<<<<<<< HEAD
                    "custom/dumpsoftwareversions": {
                        "branch": "master",
                        "git_sha": "8ec825f465b9c17f9d83000022995b4f7de6fe93",
=======
                    "fastqc": {
                        "branch": "master",
                        "git_sha": "f4ae1d942bd50c5c0b9bd2de1393ce38315ba57c",
>>>>>>> 195e4e54
                        "installed_by": ["modules"]
                    },
                    "multiqc": {
                        "branch": "master",
                        "git_sha": "ccacf6f5de6df3bc6d73b665c1fd2933d8bbc290",
                        "installed_by": ["modules"]
                    }
                }
            },
            "subworkflows": {
                "nf-core": {
                    "utils_nextflow_pipeline": {
                        "branch": "master",
                        "git_sha": "cd08c91373cd00a73255081340e4914485846ba1",
                        "installed_by": ["subworkflows"]
                    },
                    "utils_nfcore_pipeline": {
                        "branch": "master",
                        "git_sha": "262b17ed2aad591039f914951659177e6c39a8d8",
                        "installed_by": ["subworkflows"]
                    },
                    "utils_nfvalidation_plugin": {
                        "branch": "master",
                        "git_sha": "cd08c91373cd00a73255081340e4914485846ba1",
                        "installed_by": ["subworkflows"]
                    }
                }
            }
        }
    }
}<|MERGE_RESOLUTION|>--- conflicted
+++ resolved
@@ -5,15 +5,9 @@
         "https://github.com/nf-core/modules.git": {
             "modules": {
                 "nf-core": {
-<<<<<<< HEAD
                     "custom/dumpsoftwareversions": {
                         "branch": "master",
                         "git_sha": "8ec825f465b9c17f9d83000022995b4f7de6fe93",
-=======
-                    "fastqc": {
-                        "branch": "master",
-                        "git_sha": "f4ae1d942bd50c5c0b9bd2de1393ce38315ba57c",
->>>>>>> 195e4e54
                         "installed_by": ["modules"]
                     },
                     "multiqc": {
@@ -22,25 +16,6 @@
                         "installed_by": ["modules"]
                     }
                 }
-            },
-            "subworkflows": {
-                "nf-core": {
-                    "utils_nextflow_pipeline": {
-                        "branch": "master",
-                        "git_sha": "cd08c91373cd00a73255081340e4914485846ba1",
-                        "installed_by": ["subworkflows"]
-                    },
-                    "utils_nfcore_pipeline": {
-                        "branch": "master",
-                        "git_sha": "262b17ed2aad591039f914951659177e6c39a8d8",
-                        "installed_by": ["subworkflows"]
-                    },
-                    "utils_nfvalidation_plugin": {
-                        "branch": "master",
-                        "git_sha": "cd08c91373cd00a73255081340e4914485846ba1",
-                        "installed_by": ["subworkflows"]
-                    }
-                }
             }
         }
     }
