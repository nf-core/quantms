--- conflicted
+++ resolved
@@ -10,14 +10,6 @@
                         "git_sha": "bba7e362e4afead70653f84d8700588ea28d0f9e",
                         "installed_by": ["modules"]
                     },
-<<<<<<< HEAD
-                    "fastqc": {
-                        "branch": "master",
-                        "git_sha": "65ad3e0b9a4099592e1102e92e10455dc661cf53",
-                        "installed_by": ["modules"]
-                    },
-=======
->>>>>>> 7dc473a7
                     "multiqc": {
                         "branch": "master",
                         "git_sha": "4ab13872435962dadc239979554d13709e20bf29",
