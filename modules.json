{
    "name": "nf-core/quantms",
    "homePage": "https://github.com/nf-core/quantms",
    "repos": {
        "nf-core/modules": {
            "custom/dumpsoftwareversions": {
                "git_sha": "e745e167c1020928ef20ea1397b6b4d230681b4d"
            },
<<<<<<< HEAD
=======
            "fastqc": {
                "git_sha": "e745e167c1020928ef20ea1397b6b4d230681b4d"
            },
>>>>>>> 72b33a18
            "multiqc": {
                "git_sha": "e745e167c1020928ef20ea1397b6b4d230681b4d"
            }
        }
    }
}<|MERGE_RESOLUTION|>--- conflicted
+++ resolved
@@ -6,12 +6,9 @@
             "custom/dumpsoftwareversions": {
                 "git_sha": "e745e167c1020928ef20ea1397b6b4d230681b4d"
             },
-<<<<<<< HEAD
-=======
             "fastqc": {
                 "git_sha": "e745e167c1020928ef20ea1397b6b4d230681b4d"
             },
->>>>>>> 72b33a18
             "multiqc": {
                 "git_sha": "e745e167c1020928ef20ea1397b6b4d230681b4d"
             }
