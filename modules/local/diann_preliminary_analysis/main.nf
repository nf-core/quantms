--- conflicted
+++ resolved
@@ -22,15 +22,6 @@
 
     // I am using here the ["key"] syntax, since the preprocessed meta makes
     // was evaluating to null when using the dot notation.
-<<<<<<< HEAD
-=======
-    mass_acc_ms1 = meta['precursormasstoleranceunit']
-        .toLowerCase()
-        .endsWith('ppm') ? meta['precursormasstolerance'] : 5
-    mass_acc_ms2 = meta['fragmentmasstoleranceunit']
-        .toLowerCase()
-        .endsWith('ppm') ? meta['fragmentmasstolerance'] : 13
->>>>>>> 4b0badcd
 
     if (params.mass_acc_automatic) {
         mass_acc = '--quick-mass-acc --individual-mass-acc'
