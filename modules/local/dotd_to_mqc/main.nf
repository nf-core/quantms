--- conflicted
+++ resolved
@@ -42,11 +42,7 @@
 process DOTD2MQC_AGGREGATE {
     label 'process_single'
 
-<<<<<<< HEAD
-    conda 'base::python=3.10'
-=======
     conda "conda-forge::python=3.10"
->>>>>>> 8c654099
     if (workflow.containerEngine == 'singularity' && !params.singularity_pull_docker_container) {
         container "https://depot.galaxyproject.org/singularity/python:3.10"
     } else {
