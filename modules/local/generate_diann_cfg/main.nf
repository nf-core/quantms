--- conflicted
+++ resolved
@@ -6,11 +6,7 @@
     if (workflow.containerEngine == 'singularity' && !params.singularity_pull_docker_container) {
         container 'https://depot.galaxyproject.org/singularity/sdrf-pipelines:0.0.22--pyhdfd78af_0'
     } else {
-<<<<<<< HEAD
-        container 'quay.io/biocontainers/sdrf-pipelines:0.0.22--pyhdfd78af_0'
-=======
         container "biocontainers/sdrf-pipelines:0.0.22--pyhdfd78af_0"
->>>>>>> cb05ab12
     }
 
     input:
