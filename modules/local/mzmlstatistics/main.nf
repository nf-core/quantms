--- conflicted
+++ resolved
@@ -3,19 +3,11 @@
     // TODO could be easily parallelized
     label 'process_single_thread'
 
-<<<<<<< HEAD
-    conda (params.enable_conda ? "conda-forge::pandas_schema conda-forge::lzstring bioconda::pmultiqc=0.0.17" : null)
-    if (workflow.containerEngine == 'singularity' && !params.singularity_pull_docker_container) {
-        container "https://depot.galaxyproject.org/singularity/pmultiqc:0.0.17--pyhdfd78af_0"
-    } else {
-        container "quay.io/biocontainers/pmultiqc:0.0.17--pyhdfd78af_0"
-=======
     conda (params.enable_conda ? "bioconda::pyopenms=2.8.0" : null)
     if (workflow.containerEngine == 'singularity' && !params.singularity_pull_docker_container) {
         container "https://depot.galaxyproject.org/singularity/pyopenms:2.8.0--py38hd8d5640_1"
     } else {
         container "quay.io/biocontainers/pyopenms:2.8.0--py38hd8d5640_1"
->>>>>>> 198eb5bf
     }
 
     input:
