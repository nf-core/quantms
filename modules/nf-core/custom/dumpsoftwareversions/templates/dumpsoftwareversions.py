--- conflicted
+++ resolved
@@ -3,16 +3,11 @@
 
 """Provide functions to merge multiple versions.yml files."""
 
-<<<<<<< HEAD
-=======
 
 import platform
 from textwrap import dedent
->>>>>>> 7ff7a72f
 
 import yaml
-import platform
-from textwrap import dedent
 
 
 def _make_versions_html(versions):
