--- conflicted
+++ resolved
@@ -1,14 +1,10 @@
 process MULTIQC {
     label 'process_single'
 
-<<<<<<< HEAD
-    conda "bioconda::multiqc=1.14"
-=======
     conda "bioconda::multiqc=1.13"
->>>>>>> 7ff7a72f
     container "${ workflow.containerEngine == 'singularity' && !task.ext.singularity_pull_docker_container ?
-        'https://depot.galaxyproject.org/singularity/multiqc:1.14--pyhdfd78af_0' :
-        'quay.io/biocontainers/multiqc:1.14--pyhdfd78af_0' }"
+        'https://depot.galaxyproject.org/singularity/multiqc:1.13--pyhdfd78af_0' :
+        'quay.io/biocontainers/multiqc:1.13--pyhdfd78af_0' }"
 
     input:
     path  multiqc_files, stageAs: "?/*"
