/*
~~~~~~~~~~~~~~~~~~~~~~~~~~~~~~~~~~~~~~~~~~~~~~~~~~~~~~~~~~~~~~~~~~~~~~~~~~~~~~~~~~~~~~~~
    nf-core/quantms Nextflow config file
~~~~~~~~~~~~~~~~~~~~~~~~~~~~~~~~~~~~~~~~~~~~~~~~~~~~~~~~~~~~~~~~~~~~~~~~~~~~~~~~~~~~~~~~
    Default config options for all compute environments
----------------------------------------------------------------------------------------
*/

// Global default params, used in configs
params {

<<<<<<< HEAD
    // Workflow flags
    input              = null // the sdrf and spectra parameters are inferred from this one
    root_folder        = null
    local_input_type   = 'mzML'
    database           = null
    acquisition_method = null

    // Tools flags
    posterior_probabilities  = 'percolator'
    add_decoys               = false
    enable_pmultiqc          = true
    search_engines           = 'comet'
    run_fdr_cutoff           = 0.10
    protein_level_fdr_cutoff = 0.01
    psm_level_fdr_cutoff     = 0.01

    // Debug level
    decoydatabase_debug     = 0
    pp_debug                = 0
    idfilter_debug          = 0
    idscoreswitcher_debug   = 0
    iso_debug               = 0
    db_debug                = 0
    idpep_debug             = 0
    percolator_debug        = 0
    consensusid_debug       = 0
    idmapper_debug          = 0
    luciphor_debug          = 0
    protein_inference_debug = 0
    plfq_debug              = 0

    // decoys
    decoy_string                        = 'DECOY_'
    decoy_string_position               = 'prefix'
    decoy_method                        = 'reverse'
    shuffle_max_attempts                = 30
    shuffle_sequence_identity_threshold = 0.5

    // peak picking if used
    openms_peakpicking    = false
    peakpicking_inmemory  = false
    peakpicking_ms_levels = null // means all/auto

    //Isobaric analyze
    labelling_type              = null
    reference_channel           = 126
    min_precursor_intensity     = 1.0
    reporter_mass_shift         = 0.002
    select_activation           = 'HCD'
    isotope_correction          = true
    iso_normalization           = false
    min_reporter_intensity      = 0.0
    min_precursor_purity        = 0.0
    precursor_isotope_deviation = 10.0

    // shared search engine parameters
    enzyme                        = 'Trypsin'
    num_enzyme_termini            = 'fully'
    allowed_missed_cleavages      = 2
    precursor_mass_tolerance      = 5
    precursor_mass_tolerance_unit = 'ppm'
    fixed_mods                    = 'Carbamidomethyl (C)'
    variable_mods                 = 'Oxidation (M)'
    enable_mod_localization       = false
    mod_localization              = 'Phospho (S),Phospho (T),Phospho (Y)'
    fragment_mass_tolerance       = 0.03
    fragment_mass_tolerance_unit  = 'Da'
    fragment_method               = 'HCD' //currently unused. hard to find a good logic to beat the defaults
    isotope_error_range           = '0,1'
    instrument                    = null //auto-determined from tolerances
    protocol                      = 'automatic'
    min_precursor_charge          = 2
    max_precursor_charge          = 4
    min_peptide_length            = 6
    max_peptide_length            = 40
    num_hits                      = 1
    max_mods                      = 3
    min_pr_mz                     = null
    max_pr_mz                     = null
    min_fr_mz                     = null
    max_fr_mz                     = null

    // PeptideIndexer flags
    IL_equivalent    = true
    unmatched_action = "warn"

    // IDPEP flags
    outlier_handling = "none"

    // Percolator flags
    train_FDR                    = 0.05
    test_FDR                     = 0.05
    FDR_level                    = 'peptide-level-fdrs'
    klammer                      = false
    description_correct_features = 0
    subset_max_train             = 300000

    // ConsensusID
    consensusid_algorithm           = 'best'
    min_consensus_support           = 0
    consensusid_considered_top_hits = 0

    // Luciphor options
    luciphor_neutral_losses       = null
    luciphor_decoy_mass           = null
    luciphor_decoy_neutral_losses = null

    // Epifany
    top_PSMs                 = 1
    update_PSM_probabilities = false

    // Protein inference
    picked_fdr               = true
    protein_score            = 'best' // Other options are "Best", "Product", "Sum"
    min_peptides_per_protein = 1
    use_shared_peptides      = true

    // ProteinQuantifier
    top                      = 3
    average                  = 'median'
    best_charge_and_fraction = false
    normalize                = false
    ratios                   = false
    fix_peptides             = false
    include_all              = true
    export_mztab             = true

    // ProteomicsLFQ flags
    protein_inference_method = 'aggregation'
    protein_quant            = 'unique_peptides'
    quantification_method    = 'feature_intensity'
    targeted_only            = true
    mass_recalibration       = false
    transfer_ids             = 'false'
    alignment_order          = 'star'
    add_triqler_output       = false
    quantify_decoys          = false

    // DIA-NN
    diann_debug             = 3
    scan_window             = 8
    scan_window_automatic   = true
    min_corr                = 2.0
    corr_diff               = 1.0
    time_corr_only          = true
    mass_acc_automatic      = true
    pg_level                = 2
    species_genes           = false
    diann_normalize = true

    // MSstats general options
    msstats_remove_one_feat_prot    = true
    ref_condition                   = null
    contrasts                       = 'pairwise'
    msstats_threshold               = 0.05
    skip_post_msstats               = false

    // MSstats LFQ options
    msstatslfq_removeFewMeasurements    = true
    msstatslfq_feature_subset_protein   = 'top3'
    msstatslfq_quant_summary_method     = 'TMP'

    // MSstats ISO options
    msstatsiso_useunique_peptide            = true
    msstatsiso_rmpsm_withfewmea_withinrun   = true
    msstatsiso_summaryformultiple_psm       = 'sum'
    msstatsiso_summarization_method         = 'msstats'
    msstatsiso_global_norm                  = true
    msstatsiso_remove_norm_channel          = true
    msstatsiso_reference_normalization      = true

    // PTXQC
    enable_qc           = false
    ptxqc_report_layout = null
=======
    // TODO nf-core: Specify your pipeline's command line flags
    // Input options
    input                      = null
    // References
    genome                     = null
    igenomes_base              = 's3://ngi-igenomes/igenomes'
    igenomes_ignore            = false
    
>>>>>>> 6087f4ae

    // MultiQC options
    multiqc_config             = null
    multiqc_title              = null
    multiqc_logo               = null
    skip_table_plots           = false
    max_multiqc_email_size     = '25.MB'
    multiqc_methods_description = null

    // Boilerplate options
    outdir                     = null
    publish_dir_mode           = 'copy'
    tracedir                   = "${params.outdir}/pipeline_info"
    email                      = null
    email_on_fail              = null
    plaintext_email            = false
    monochrome_logs            = false
    hook_url                   = null
    help                       = false
    version                    = false
<<<<<<< HEAD
    validate_params            = true
    show_hidden_params         = false
    schema_ignore_params       = 'modules'
    singularity_pull_docker_container = false

=======
>>>>>>> 6087f4ae

    // Config options
    config_profile_name        = null
    config_profile_description = null
    custom_config_version      = 'master'
    custom_config_base         = "https://raw.githubusercontent.com/nf-core/configs/${params.custom_config_version}"
<<<<<<< HEAD
    hostnames                  = [:]
    config_profile_description = null
=======
>>>>>>> 6087f4ae
    config_profile_contact     = null
    config_profile_url         = null
    

    // Max resource options
    // Defaults only, expecting to be overwritten
    max_memory                 = '128.GB'
    max_cpus                   = 16
    max_time                   = '240.h'

    // Schema validation default options
    validationFailUnrecognisedParams = false
    validationLenientMode            = false
    validationSchemaIgnoreParams     = 'genomes'
    validationShowHiddenParams       = false
    validate_params                  = true

}

// Load base.config by default for all pipelines
includeConfig 'conf/base.config'

// Load nf-core custom profiles from different Institutions
try {
    includeConfig "${params.custom_config_base}/nfcore_custom.config"
} catch (Exception e) {
    System.err.println("WARNING: Could not load nf-core/config profiles: ${params.custom_config_base}/nfcore_custom.config")
}

<<<<<<< HEAD
profiles {
    debug { process.beforeScript = 'echo $HOSTNAME' }
    ebicluster {
        conda.enabled          = true
        docker.enabled         = false
        singularity.enabled    = false
        conda.createTimeout    = '1 h'
        conda.useMamba         = true
        process.executor       = 'lsf'
=======
// Load nf-core/quantms custom profiles from different institutions.
// Warning: Uncomment only if a pipeline-specific instititutional config already exists on nf-core/configs!
// try {
//   includeConfig "${params.custom_config_base}/pipeline/quantms.config"
// } catch (Exception e) {
//   System.err.println("WARNING: Could not load nf-core/config/quantms profiles: ${params.custom_config_base}/pipeline/quantms.config")
// }
profiles {
    debug {
        dumpHashes             = true
        process.beforeScript   = 'echo $HOSTNAME'
        cleanup                = false
>>>>>>> 6087f4ae
    }
    conda {
        conda.enabled          = true
        docker.enabled         = false
        singularity.enabled    = false
        podman.enabled         = false
        shifter.enabled        = false
        charliecloud.enabled   = false
<<<<<<< HEAD
        conda.useMamba    = true
    }
    micromamba {
        conda.enabled          = true
        conda.useMicromamba    = true
        conda.createTimeout    = '1 h'
        docker.enabled         = false
        singularity.enabled    = false
        podman.enabled         = false
        shifter.enabled        = false
        charliecloud.enabled   = false
=======
        apptainer.enabled      = false
>>>>>>> 6087f4ae
    }
    mamba {
        conda.enabled          = true
        conda.useMamba         = true
        conda.createTimeout    = '1 h'
        docker.enabled         = false
        singularity.enabled    = false
        podman.enabled         = false
        shifter.enabled        = false
        charliecloud.enabled   = false
        apptainer.enabled      = false
    }
    docker {
        docker.enabled         = true
        docker.userEmulation   = true
        conda.enabled          = false
        singularity.enabled    = false
        podman.enabled         = false
        shifter.enabled        = false
        charliecloud.enabled   = false
        apptainer.enabled      = false
    }
    arm {
        docker.runOptions = '-u $(id -u):$(id -g) --platform=linux/amd64'
    }
    singularity {
        singularity.enabled    = true
        singularity.autoMounts = true
        conda.enabled          = false
        docker.enabled         = false
        podman.enabled         = false
        shifter.enabled        = false
        charliecloud.enabled   = false
        apptainer.enabled      = false
    }
    podman {
        podman.enabled         = true
        conda.enabled          = false
        docker.enabled         = false
        singularity.enabled    = false
        shifter.enabled        = false
        charliecloud.enabled   = false
        apptainer.enabled      = false
    }
    shifter {
        shifter.enabled        = true
        conda.enabled          = false
        docker.enabled         = false
        singularity.enabled    = false
        podman.enabled         = false
        charliecloud.enabled   = false
        apptainer.enabled      = false
    }
    charliecloud {
        charliecloud.enabled   = true
        conda.enabled          = false
        docker.enabled         = false
        singularity.enabled    = false
        podman.enabled         = false
        shifter.enabled        = false
        apptainer.enabled      = false
    }
    apptainer {
        apptainer.enabled      = true
        conda.enabled          = false
        docker.enabled         = false
        singularity.enabled    = false
        podman.enabled         = false
        shifter.enabled        = false
        charliecloud.enabled   = false
    }
    gitpod {
        executor.name          = 'local'
        executor.cpus          = 16
        executor.memory        = 60.GB
    }
<<<<<<< HEAD
    test            { includeConfig 'conf/test_lfq.config'      }
    test_localize   { includeConfig 'conf/test_localize.config' }
    test_tmt        { includeConfig 'conf/test_tmt.config'      }
    test_lfq        { includeConfig 'conf/test_lfq.config'      }
    test_dia        { includeConfig 'conf/test_dia.config'      }
    test_full_lfq   { includeConfig 'conf/test_full_lfq.config' }
    test_full_tmt   { includeConfig 'conf/test_full_tmt.config' }
    test_full_dia   { includeConfig 'conf/test_full_dia.config' }
    test_full       { includeConfig 'conf/test_full_lfq.config' }
    mambaci         { includeConfig 'conf/mambaci.config'       }
}

// Load module config after profile, so they can depend on overwritten input parameters specific for each profile.
// Load modules.config for DSL2 module specific options
includeConfig 'conf/modules.config'

=======
    test      { includeConfig 'conf/test.config'      }
    test_full { includeConfig 'conf/test_full.config' }
}

// Set default registry for Apptainer, Docker, Podman and Singularity independent of -profile
// Will not be used unless Apptainer / Docker / Podman / Singularity are enabled
// Set to your registry if you have a mirror of containers
apptainer.registry   = 'quay.io'
docker.registry      = 'quay.io'
podman.registry      = 'quay.io'
singularity.registry = 'quay.io'

// Nextflow plugins
plugins {
    id 'nf-validation' // Validation of pipeline parameters and creation of an input channel from a sample sheet
}

// Load igenomes.config if required
if (!params.igenomes_ignore) {
    includeConfig 'conf/igenomes.config'
} else {
    params.genomes = [:]
}
>>>>>>> 6087f4ae
// Export these variables to prevent local Python/R libraries from conflicting with those in the container
// The JULIA depot path has been adjusted to a fixed path `/usr/local/share/julia` that needs to be used for packages in the container.
// See https://apeltzer.github.io/post/03-julia-lang-nextflow/ for details on that. Once we have a common agreement on where to keep Julia packages, this is adjustable.

env {
    PYTHONNOUSERSITE = 1
    R_PROFILE_USER   = "/.Rprofile"
    R_ENVIRON_USER   = "/.Renviron"
    JULIA_DEPOT_PATH = "/usr/local/share/julia"
}

// Capture exit codes from upstream processes when piping
process.shell = ['/bin/bash', '-euo', 'pipefail']

def trace_timestamp = new java.util.Date().format( 'yyyy-MM-dd_HH-mm-ss')
timeline {
    enabled = true
    file    = "${params.outdir}/pipeline_info/execution_timeline_${trace_timestamp}.html"
}
report {
    enabled = true
    file    = "${params.outdir}/pipeline_info/execution_report_${trace_timestamp}.html"
}
trace {
    enabled = true
    file    = "${params.outdir}/pipeline_info/execution_trace_${trace_timestamp}.txt"
}
dag {
    enabled = true
    file    = "${params.outdir}/pipeline_info/pipeline_dag_${trace_timestamp}.html"
}

manifest {
    name            = 'nf-core/quantms'
    author          = """Yasset Perez-Riverol"""
    homePage        = 'https://github.com/nf-core/quantms'
    description     = """Quantitative Mass Spectrometry nf-core workflow"""
    mainScript      = 'main.nf'
<<<<<<< HEAD
    nextflowVersion = '!>=22.10.1'
    version         = '1.2.0dev'
    doi             = '10.5281/zenodo.7754148'
=======
    nextflowVersion = '!>=23.04.0'
    version         = '1.2.0dev'
    doi             = ''
>>>>>>> 6087f4ae
}

// Load modules.config for DSL2 module specific options
includeConfig 'conf/modules.config'

// Function to ensure that resource requirements don't go beyond
// a maximum limit
def check_max(obj, type) {
    if (type == 'memory') {
        try {
            if (obj.compareTo(params.max_memory as nextflow.util.MemoryUnit) == 1)
                return params.max_memory as nextflow.util.MemoryUnit
            else
                return obj
        } catch (all) {
            println "   ### ERROR ###   Max memory '${params.max_memory}' is not valid! Using default value: $obj"
            return obj
        }
    } else if (type == 'time') {
        try {
            if (obj.compareTo(params.max_time as nextflow.util.Duration) == 1)
                return params.max_time as nextflow.util.Duration
            else
                return obj
        } catch (all) {
            println "   ### ERROR ###   Max time '${params.max_time}' is not valid! Using default value: $obj"
            return obj
        }
    } else if (type == 'cpus') {
        try {
            return Math.min( obj, params.max_cpus as int )
        } catch (all) {
            println "   ### ERROR ###   Max cpus '${params.max_cpus}' is not valid! Using default value: $obj"
            return obj
        }
    }
}<|MERGE_RESOLUTION|>--- conflicted
+++ resolved
@@ -9,192 +9,15 @@
 // Global default params, used in configs
 params {
 
-<<<<<<< HEAD
-    // Workflow flags
-    input              = null // the sdrf and spectra parameters are inferred from this one
-    root_folder        = null
-    local_input_type   = 'mzML'
-    database           = null
-    acquisition_method = null
-
-    // Tools flags
-    posterior_probabilities  = 'percolator'
-    add_decoys               = false
-    enable_pmultiqc          = true
-    search_engines           = 'comet'
-    run_fdr_cutoff           = 0.10
-    protein_level_fdr_cutoff = 0.01
-    psm_level_fdr_cutoff     = 0.01
-
-    // Debug level
-    decoydatabase_debug     = 0
-    pp_debug                = 0
-    idfilter_debug          = 0
-    idscoreswitcher_debug   = 0
-    iso_debug               = 0
-    db_debug                = 0
-    idpep_debug             = 0
-    percolator_debug        = 0
-    consensusid_debug       = 0
-    idmapper_debug          = 0
-    luciphor_debug          = 0
-    protein_inference_debug = 0
-    plfq_debug              = 0
-
-    // decoys
-    decoy_string                        = 'DECOY_'
-    decoy_string_position               = 'prefix'
-    decoy_method                        = 'reverse'
-    shuffle_max_attempts                = 30
-    shuffle_sequence_identity_threshold = 0.5
-
-    // peak picking if used
-    openms_peakpicking    = false
-    peakpicking_inmemory  = false
-    peakpicking_ms_levels = null // means all/auto
-
-    //Isobaric analyze
-    labelling_type              = null
-    reference_channel           = 126
-    min_precursor_intensity     = 1.0
-    reporter_mass_shift         = 0.002
-    select_activation           = 'HCD'
-    isotope_correction          = true
-    iso_normalization           = false
-    min_reporter_intensity      = 0.0
-    min_precursor_purity        = 0.0
-    precursor_isotope_deviation = 10.0
-
-    // shared search engine parameters
-    enzyme                        = 'Trypsin'
-    num_enzyme_termini            = 'fully'
-    allowed_missed_cleavages      = 2
-    precursor_mass_tolerance      = 5
-    precursor_mass_tolerance_unit = 'ppm'
-    fixed_mods                    = 'Carbamidomethyl (C)'
-    variable_mods                 = 'Oxidation (M)'
-    enable_mod_localization       = false
-    mod_localization              = 'Phospho (S),Phospho (T),Phospho (Y)'
-    fragment_mass_tolerance       = 0.03
-    fragment_mass_tolerance_unit  = 'Da'
-    fragment_method               = 'HCD' //currently unused. hard to find a good logic to beat the defaults
-    isotope_error_range           = '0,1'
-    instrument                    = null //auto-determined from tolerances
-    protocol                      = 'automatic'
-    min_precursor_charge          = 2
-    max_precursor_charge          = 4
-    min_peptide_length            = 6
-    max_peptide_length            = 40
-    num_hits                      = 1
-    max_mods                      = 3
-    min_pr_mz                     = null
-    max_pr_mz                     = null
-    min_fr_mz                     = null
-    max_fr_mz                     = null
-
-    // PeptideIndexer flags
-    IL_equivalent    = true
-    unmatched_action = "warn"
-
-    // IDPEP flags
-    outlier_handling = "none"
-
-    // Percolator flags
-    train_FDR                    = 0.05
-    test_FDR                     = 0.05
-    FDR_level                    = 'peptide-level-fdrs'
-    klammer                      = false
-    description_correct_features = 0
-    subset_max_train             = 300000
-
-    // ConsensusID
-    consensusid_algorithm           = 'best'
-    min_consensus_support           = 0
-    consensusid_considered_top_hits = 0
-
-    // Luciphor options
-    luciphor_neutral_losses       = null
-    luciphor_decoy_mass           = null
-    luciphor_decoy_neutral_losses = null
-
-    // Epifany
-    top_PSMs                 = 1
-    update_PSM_probabilities = false
-
-    // Protein inference
-    picked_fdr               = true
-    protein_score            = 'best' // Other options are "Best", "Product", "Sum"
-    min_peptides_per_protein = 1
-    use_shared_peptides      = true
-
-    // ProteinQuantifier
-    top                      = 3
-    average                  = 'median'
-    best_charge_and_fraction = false
-    normalize                = false
-    ratios                   = false
-    fix_peptides             = false
-    include_all              = true
-    export_mztab             = true
-
-    // ProteomicsLFQ flags
-    protein_inference_method = 'aggregation'
-    protein_quant            = 'unique_peptides'
-    quantification_method    = 'feature_intensity'
-    targeted_only            = true
-    mass_recalibration       = false
-    transfer_ids             = 'false'
-    alignment_order          = 'star'
-    add_triqler_output       = false
-    quantify_decoys          = false
-
-    // DIA-NN
-    diann_debug             = 3
-    scan_window             = 8
-    scan_window_automatic   = true
-    min_corr                = 2.0
-    corr_diff               = 1.0
-    time_corr_only          = true
-    mass_acc_automatic      = true
-    pg_level                = 2
-    species_genes           = false
-    diann_normalize = true
-
-    // MSstats general options
-    msstats_remove_one_feat_prot    = true
-    ref_condition                   = null
-    contrasts                       = 'pairwise'
-    msstats_threshold               = 0.05
-    skip_post_msstats               = false
-
-    // MSstats LFQ options
-    msstatslfq_removeFewMeasurements    = true
-    msstatslfq_feature_subset_protein   = 'top3'
-    msstatslfq_quant_summary_method     = 'TMP'
-
-    // MSstats ISO options
-    msstatsiso_useunique_peptide            = true
-    msstatsiso_rmpsm_withfewmea_withinrun   = true
-    msstatsiso_summaryformultiple_psm       = 'sum'
-    msstatsiso_summarization_method         = 'msstats'
-    msstatsiso_global_norm                  = true
-    msstatsiso_remove_norm_channel          = true
-    msstatsiso_reference_normalization      = true
-
-    // PTXQC
-    enable_qc           = false
-    ptxqc_report_layout = null
-=======
     // TODO nf-core: Specify your pipeline's command line flags
     // Input options
     input                      = null
+
+
     // References
     genome                     = null
     igenomes_base              = 's3://ngi-igenomes/igenomes'
     igenomes_ignore            = false
-    
->>>>>>> 6087f4ae
-
     // MultiQC options
     multiqc_config             = null
     multiqc_title              = null
@@ -205,8 +28,8 @@
 
     // Boilerplate options
     outdir                     = null
+    tracedir                   = "${params.outdir}/pipeline_info"
     publish_dir_mode           = 'copy'
-    tracedir                   = "${params.outdir}/pipeline_info"
     email                      = null
     email_on_fail              = null
     plaintext_email            = false
@@ -214,25 +37,17 @@
     hook_url                   = null
     help                       = false
     version                    = false
-<<<<<<< HEAD
     validate_params            = true
     show_hidden_params         = false
-    schema_ignore_params       = 'modules'
-    singularity_pull_docker_container = false
-
-=======
->>>>>>> 6087f4ae
+    schema_ignore_params       = 'genomes'
+
 
     // Config options
     config_profile_name        = null
     config_profile_description = null
     custom_config_version      = 'master'
     custom_config_base         = "https://raw.githubusercontent.com/nf-core/configs/${params.custom_config_version}"
-<<<<<<< HEAD
-    hostnames                  = [:]
     config_profile_description = null
-=======
->>>>>>> 6087f4ae
     config_profile_contact     = null
     config_profile_url         = null
     
@@ -262,17 +77,6 @@
     System.err.println("WARNING: Could not load nf-core/config profiles: ${params.custom_config_base}/nfcore_custom.config")
 }
 
-<<<<<<< HEAD
-profiles {
-    debug { process.beforeScript = 'echo $HOSTNAME' }
-    ebicluster {
-        conda.enabled          = true
-        docker.enabled         = false
-        singularity.enabled    = false
-        conda.createTimeout    = '1 h'
-        conda.useMamba         = true
-        process.executor       = 'lsf'
-=======
 // Load nf-core/quantms custom profiles from different institutions.
 // Warning: Uncomment only if a pipeline-specific instititutional config already exists on nf-core/configs!
 // try {
@@ -280,13 +84,10 @@
 // } catch (Exception e) {
 //   System.err.println("WARNING: Could not load nf-core/config/quantms profiles: ${params.custom_config_base}/pipeline/quantms.config")
 // }
+
+
 profiles {
-    debug {
-        dumpHashes             = true
-        process.beforeScript   = 'echo $HOSTNAME'
-        cleanup                = false
->>>>>>> 6087f4ae
-    }
+    debug { process.beforeScript = 'echo $HOSTNAME' }
     conda {
         conda.enabled          = true
         docker.enabled         = false
@@ -294,21 +95,6 @@
         podman.enabled         = false
         shifter.enabled        = false
         charliecloud.enabled   = false
-<<<<<<< HEAD
-        conda.useMamba    = true
-    }
-    micromamba {
-        conda.enabled          = true
-        conda.useMicromamba    = true
-        conda.createTimeout    = '1 h'
-        docker.enabled         = false
-        singularity.enabled    = false
-        podman.enabled         = false
-        shifter.enabled        = false
-        charliecloud.enabled   = false
-=======
-        apptainer.enabled      = false
->>>>>>> 6087f4ae
     }
     mamba {
         conda.enabled          = true
@@ -385,7 +171,6 @@
         executor.cpus          = 16
         executor.memory        = 60.GB
     }
-<<<<<<< HEAD
     test            { includeConfig 'conf/test_lfq.config'      }
     test_localize   { includeConfig 'conf/test_localize.config' }
     test_tmt        { includeConfig 'conf/test_tmt.config'      }
@@ -398,27 +183,6 @@
     mambaci         { includeConfig 'conf/mambaci.config'       }
 }
 
-// Load module config after profile, so they can depend on overwritten input parameters specific for each profile.
-// Load modules.config for DSL2 module specific options
-includeConfig 'conf/modules.config'
-
-=======
-    test      { includeConfig 'conf/test.config'      }
-    test_full { includeConfig 'conf/test_full.config' }
-}
-
-// Set default registry for Apptainer, Docker, Podman and Singularity independent of -profile
-// Will not be used unless Apptainer / Docker / Podman / Singularity are enabled
-// Set to your registry if you have a mirror of containers
-apptainer.registry   = 'quay.io'
-docker.registry      = 'quay.io'
-podman.registry      = 'quay.io'
-singularity.registry = 'quay.io'
-
-// Nextflow plugins
-plugins {
-    id 'nf-validation' // Validation of pipeline parameters and creation of an input channel from a sample sheet
-}
 
 // Load igenomes.config if required
 if (!params.igenomes_ignore) {
@@ -426,7 +190,8 @@
 } else {
     params.genomes = [:]
 }
->>>>>>> 6087f4ae
+
+
 // Export these variables to prevent local Python/R libraries from conflicting with those in the container
 // The JULIA depot path has been adjusted to a fixed path `/usr/local/share/julia` that needs to be used for packages in the container.
 // See https://apeltzer.github.io/post/03-julia-lang-nextflow/ for details on that. Once we have a common agreement on where to keep Julia packages, this is adjustable.
@@ -465,15 +230,9 @@
     homePage        = 'https://github.com/nf-core/quantms'
     description     = """Quantitative Mass Spectrometry nf-core workflow"""
     mainScript      = 'main.nf'
-<<<<<<< HEAD
     nextflowVersion = '!>=22.10.1'
-    version         = '1.2.0dev'
-    doi             = '10.5281/zenodo.7754148'
-=======
-    nextflowVersion = '!>=23.04.0'
-    version         = '1.2.0dev'
+    version         = '1.1dev'
     doi             = ''
->>>>>>> 6087f4ae
 }
 
 // Load modules.config for DSL2 module specific options
