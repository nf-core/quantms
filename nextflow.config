--- conflicted
+++ resolved
@@ -9,7 +9,6 @@
 // Global default params, used in configs
 params {
 
-<<<<<<< HEAD
     // Workflow flags
     input              = null // the sdrf and spectra parameters are inferred from this one
     root_folder        = null
@@ -184,16 +183,6 @@
     // PTXQC
     enable_qc           = false
     ptxqc_report_layout = null
-=======
-    // TODO nf-core: Specify your pipeline's command line flags
-    // Input options
-    input                      = null
-    // References
-    genome                     = null
-    igenomes_base              = 's3://ngi-igenomes/igenomes'
-    igenomes_ignore            = false
-    
->>>>>>> 6087f4ae
 
     // MultiQC options
     multiqc_config             = null
@@ -214,28 +203,21 @@
     hook_url                   = null
     help                       = false
     version                    = false
-<<<<<<< HEAD
     validate_params            = true
     show_hidden_params         = false
     schema_ignore_params       = 'modules'
     singularity_pull_docker_container = false
 
-=======
->>>>>>> 6087f4ae
 
     // Config options
-    config_profile_name        = null
-    config_profile_description = null
     custom_config_version      = 'master'
     custom_config_base         = "https://raw.githubusercontent.com/nf-core/configs/${params.custom_config_version}"
-<<<<<<< HEAD
     hostnames                  = [:]
     config_profile_description = null
-=======
->>>>>>> 6087f4ae
     config_profile_contact     = null
     config_profile_url         = null
-    
+    config_profile_name        = null
+
 
     // Max resource options
     // Defaults only, expecting to be overwritten
@@ -243,13 +225,6 @@
     max_cpus                   = 16
     max_time                   = '240.h'
 
-    // Schema validation default options
-    validationFailUnrecognisedParams = false
-    validationLenientMode            = false
-    validationSchemaIgnoreParams     = 'genomes'
-    validationShowHiddenParams       = false
-    validate_params                  = true
-
 }
 
 // Load base.config by default for all pipelines
@@ -262,30 +237,19 @@
     System.err.println("WARNING: Could not load nf-core/config profiles: ${params.custom_config_base}/nfcore_custom.config")
 }
 
-<<<<<<< HEAD
-profiles {
-    debug { process.beforeScript = 'echo $HOSTNAME' }
-    ebicluster {
-        conda.enabled          = true
-        docker.enabled         = false
-        singularity.enabled    = false
-        conda.createTimeout    = '1 h'
-        conda.useMamba         = true
-        process.executor       = 'lsf'
-=======
-// Load nf-core/quantms custom profiles from different institutions.
-// Warning: Uncomment only if a pipeline-specific instititutional config already exists on nf-core/configs!
-// try {
-//   includeConfig "${params.custom_config_base}/pipeline/quantms.config"
-// } catch (Exception e) {
-//   System.err.println("WARNING: Could not load nf-core/config/quantms profiles: ${params.custom_config_base}/pipeline/quantms.config")
-// }
 profiles {
     debug {
         dumpHashes             = true
         process.beforeScript   = 'echo $HOSTNAME'
         cleanup                = false
->>>>>>> 6087f4ae
+    }
+    ebicluster {
+        conda.enabled          = true
+        docker.enabled         = false
+        singularity.enabled    = false
+        conda.createTimeout    = '1 h'
+        conda.useMamba         = true
+        process.executor       = 'lsf'
     }
     conda {
         conda.enabled          = true
@@ -294,7 +258,7 @@
         podman.enabled         = false
         shifter.enabled        = false
         charliecloud.enabled   = false
-<<<<<<< HEAD
+        apptainer.enabled      = false
         conda.useMamba    = true
     }
     micromamba {
@@ -306,9 +270,6 @@
         podman.enabled         = false
         shifter.enabled        = false
         charliecloud.enabled   = false
-=======
-        apptainer.enabled      = false
->>>>>>> 6087f4ae
     }
     mamba {
         conda.enabled          = true
@@ -385,7 +346,6 @@
         executor.cpus          = 16
         executor.memory        = 60.GB
     }
-<<<<<<< HEAD
     test            { includeConfig 'conf/test_lfq.config'      }
     test_localize   { includeConfig 'conf/test_localize.config' }
     test_tmt        { includeConfig 'conf/test_tmt.config'      }
@@ -402,11 +362,6 @@
 // Load modules.config for DSL2 module specific options
 includeConfig 'conf/modules.config'
 
-=======
-    test      { includeConfig 'conf/test.config'      }
-    test_full { includeConfig 'conf/test_full.config' }
-}
-
 // Set default registry for Apptainer, Docker, Podman and Singularity independent of -profile
 // Will not be used unless Apptainer / Docker / Podman / Singularity are enabled
 // Set to your registry if you have a mirror of containers
@@ -426,7 +381,6 @@
 } else {
     params.genomes = [:]
 }
->>>>>>> 6087f4ae
 // Export these variables to prevent local Python/R libraries from conflicting with those in the container
 // The JULIA depot path has been adjusted to a fixed path `/usr/local/share/julia` that needs to be used for packages in the container.
 // See https://apeltzer.github.io/post/03-julia-lang-nextflow/ for details on that. Once we have a common agreement on where to keep Julia packages, this is adjustable.
@@ -444,19 +398,19 @@
 def trace_timestamp = new java.util.Date().format( 'yyyy-MM-dd_HH-mm-ss')
 timeline {
     enabled = true
-    file    = "${params.outdir}/pipeline_info/execution_timeline_${trace_timestamp}.html"
+    file    = "${params.tracedir}/execution_timeline_${trace_timestamp}.html"
 }
 report {
     enabled = true
-    file    = "${params.outdir}/pipeline_info/execution_report_${trace_timestamp}.html"
+    file    = "${params.tracedir}/execution_report_${trace_timestamp}.html"
 }
 trace {
     enabled = true
-    file    = "${params.outdir}/pipeline_info/execution_trace_${trace_timestamp}.txt"
+    file    = "${params.tracedir}/execution_trace_${trace_timestamp}.txt"
 }
 dag {
     enabled = true
-    file    = "${params.outdir}/pipeline_info/pipeline_dag_${trace_timestamp}.html"
+    file    = "${params.tracedir}/pipeline_dag_${trace_timestamp}.html"
 }
 
 manifest {
@@ -465,15 +419,9 @@
     homePage        = 'https://github.com/nf-core/quantms'
     description     = """Quantitative Mass Spectrometry nf-core workflow"""
     mainScript      = 'main.nf'
-<<<<<<< HEAD
-    nextflowVersion = '!>=22.10.1'
+    nextflowVersion = '!>=23.04.0'
     version         = '1.2.0dev'
     doi             = '10.5281/zenodo.7754148'
-=======
-    nextflowVersion = '!>=23.04.0'
-    version         = '1.2.0dev'
-    doi             = ''
->>>>>>> 6087f4ae
 }
 
 // Load modules.config for DSL2 module specific options
