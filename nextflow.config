--- conflicted
+++ resolved
@@ -173,15 +173,11 @@
     pg_level                = 2
     species_genes           = false
     diann_normalize         = true
-<<<<<<< HEAD
     diann_speclib           = null
-=======
-    diann_speclib           = ''
     
     /// DIA-NN: Extras
-    skip_preliminary_analysis: false
-    empirical_assembly_log: ''
->>>>>>> 4b0badcd
+    skip_preliminary_analysis = false
+    empirical_assembly_log = null
 
     // MSstats general options
     msstats_remove_one_feat_prot    = true
