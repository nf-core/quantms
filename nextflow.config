--- conflicted
+++ resolved
@@ -15,10 +15,7 @@
     local_input_type   = 'mzML'
     database           = null
     acquisition_method = null
-<<<<<<< HEAD
-=======
     id_only            = false
->>>>>>> 0b9c5ab1
 
     // Input options
     input                      = null
@@ -26,10 +23,7 @@
     // Tools flags
     posterior_probabilities  = 'percolator'
     add_decoys               = false
-<<<<<<< HEAD
-=======
     skip_rescoring           = false
->>>>>>> 0b9c5ab1
     search_engines           = 'comet'
     sage_processes           = 1
     run_fdr_cutoff           = 0.10
@@ -114,12 +108,9 @@
     // IDPEP flags
     outlier_handling = "none"
 
-<<<<<<< HEAD
-=======
     // DDA_ID flags
     export_decoy_psm   = true
 
->>>>>>> 0b9c5ab1
     // Percolator flags
     train_FDR                    = 0.05
     test_FDR                     = 0.05
