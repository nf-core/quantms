{
    "$schema": "http://json-schema.org/draft-07/schema",
    "$id": "https://raw.githubusercontent.com/nf-core/quantms/master/nextflow_schema.json",
    "title": "nf-core/quantms pipeline parameters",
    "description": "Quantitative Mass Spectrometry nf-core workflow",
    "type": "object",
    "definitions": {
        "input_output_options": {
            "title": "Input/output options",
            "type": "object",
            "fa_icon": "fas fa-terminal",
            "description": "Define where the pipeline should find input data and save output data.",
            "required": ["input", "outdir"],
            "properties": {
                "input": {
                    "type": "string",
<<<<<<< HEAD
                    "mimetype": "text/tsv",
                    "description": "URI/path to an [SDRF](https://github.com/bigbio/proteomics-metadata-standard/tree/master/annotated-projects) file (.sdrf.tsv) **OR** [OpenMS-style experimental design](https://abibuilder.cs.uni-tuebingen.de/archive/openms/Documentation/release/latest/html/classOpenMS_1_1ExperimentalDesign.html#details) with paths to spectra files (.tsv)",
                    "help_text": "Input is specified by using a path or URI to a PRIDE Sample to Data Relation Format file (SDRF), e.g. as part of a submitted and\nannotated PRIDE experiment (see [here](https://github.com/bigbio/proteomics-metadata-standard/tree/master/annotated-projects) for examples). Input files will be downloaded and cached from the URIs specified in the SDRF file.\nAn OpenMS-style experimental design will be generated based on the factor columns of the SDRF. The settings for the\nfollowing parameters will currently be overwritten by the ones specified in the SDRF:\n\n    * `fixed_mods`,\n    * `variable_mods`,\n    * `precursor_mass_tolerance`,\n    * `precursor_mass_tolerance_unit`,\n    * `fragment_mass_tolerance`,\n    * `fragment_mass_tolerance_unit`,\n    * `fragment_method`,\n    * `enzyme`\n  You can also specify an [OpenMS-style experimental design](https://abibuilder.cs.uni-tuebingen.de/archive/openms/Documentation/release/latest/html/classOpenMS_1_1ExperimentalDesign.html#details) directly (.tsv ending). In this case, the aforementioned parameters have to be specified or defaults will be used.",
=======
                    "format": "file-path",
                    "exists": true,
                    "mimetype": "text/csv",
                    "pattern": "^\\S+\\.csv$",
                    "description": "Path to comma-separated file containing information about the samples in the experiment.",
                    "help_text": "You will need to create a design file with information about the samples in your experiment before running the pipeline. Use this parameter to specify its location. It has to be a comma-separated file with 3 columns, and a header row. See [usage docs](https://nf-co.re/quantms/usage#samplesheet-input).",
>>>>>>> 6087f4ae
                    "fa_icon": "fas fa-file-csv"
                },
                "outdir": {
                    "type": "string",
                    "description": "The output directory where the results will be saved.",
                    "default": "./results",
                    "fa_icon": "fas fa-folder-open"
                },
                "email": {
                    "type": "string",
                    "description": "Email address for completion summary.",
                    "fa_icon": "fas fa-envelope",
                    "help_text": "Set this parameter to your e-mail address to get a summary e-mail with details of the run sent to you when the workflow exits. If set in your user config file (`~/.nextflow/config`) then you don't need to specify this on the command line for every run.",
                    "pattern": "^([a-zA-Z0-9_\\-\\.]+)@([a-zA-Z0-9_\\-\\.]+)\\.([a-zA-Z]{2,5})$"
                },
                "multiqc_title": {
                    "type": "string",
                    "description": "MultiQC report title. Printed as page header, used for filename if not otherwise specified.",
                    "fa_icon": "fas fa-file-signature"
                },
                "root_folder": {
                    "type": "string",
                    "description": "Root folder in which the spectrum files specified in the SDRF/design are searched",
                    "fa_icon": "fas fa-folder",
                    "help_text": "This optional parameter can be used to specify a root folder in which the spectrum files specified in the SDRF/design are searched.\nIt is usually used if you have a local version of the experiment already. Note that this option does not support recursive\nsearching yet."
                },
                "local_input_type": {
                    "type": "string",
                    "description": "Overwrite the file type/extension of the filename as specified in the SDRF/design",
                    "fa_icon": "fas fa-file-invoice",
                    "default": "mzML",
                    "help_text": "If the above [`--root_folder`](#root_folder) was given to load local input files, this overwrites the file type/extension of\nthe filename as specified in the SDRF/design. Usually used in case you have an mzML-converted version of the files already. Needs to be\none of 'mzML' or 'raw' (the letter cases should match your files exactly)."
                },
                "acquisition_method": {
                    "type": "string",
                    "description": "Proteomics data acquisition method",
                    "default": "dda",
                    "enum": ["dda", "dia"],
                    "fa_icon": "far fa-list-ol"
                }
            }
        },
        "protein_database": {
            "title": "Protein database",
            "type": "object",
            "description": "Settings that relate to the mandatory protein database and the optional generation of decoy entries. Note: Decoys for DIA will be created internally.",
            "default": "",
            "properties": {
                "database": {
                    "type": "string",
                    "description": "The `fasta` protein database used during database search. *Note:* For DIA data, it must not contain decoys.",
                    "fa_icon": "fas fa-file",
                    "help_text": "Since the database is not included in an SDRF, this parameter always needs to be given to specify the input protein database\nwhen you run the pipeline. Remember to include contaminants (and decoys if not in DIA mode and if not added in the pipeline with [`--add_decoys`](#add_decoys))\n\n```bash\n--database '[path to fasta protein database]'\n```"
                },
                "add_decoys": {
                    "type": "boolean",
                    "description": "Generate and append decoys to the given protein database",
                    "fa_icon": "fas fa-coins",
                    "help_text": "If decoys were not yet included in the input database, they have to be appended by OpenMS DecoyGenerator by adding this flag (TODO allow specifying generator type).\nDefault: pseudo-reverse peptides"
                },
                "decoy_string": {
                    "type": "string",
                    "description": "Pre- or suffix of decoy proteins in their accession",
                    "default": "DECOY_",
                    "fa_icon": "fas fa-font",
                    "help_text": "If [`--add-decoys`](#add_decoys) was set, this setting is used during generation and passed to all tools that need decoy information.\n If decoys were appended to the database externally, this setting needs to match the used affix. (While OpenMS tools can infer the affix automatically, some thirdparty tools might not.)\nTypical values are 'rev', 'decoy', 'dec'. Look for them in your database."
                },
                "decoy_string_position": {
                    "type": "string",
                    "description": "Location of the decoy marker string in the `fasta` accession. Before (prefix) or after (suffix)",
                    "default": "prefix",
                    "fa_icon": "fas fa-list-ol",
                    "help_text": "Prefix is highly recommended. Only in case an external tool marked decoys with a suffix, e.g. `sp|Q12345|ProteinA_DECOY` change this parameter to suffix."
                },
                "decoy_method": {
                    "type": "string",
                    "description": "Choose the method to produce decoys from input target database.",
                    "default": "reverse",
                    "fa_icon": "fas fa-list-ol",
                    "enum": ["reverse", "shuffle"]
                },
                "shuffle_max_attempts": {
                    "type": "integer",
                    "description": "Maximum nr. of attempts to lower the amino acid sequence identity between target and decoy for the shuffle algorithm",
                    "default": 30,
                    "fa_icon": "fas fa-sliders-h"
                },
                "shuffle_sequence_identity_threshold": {
                    "type": "number",
                    "description": "Target-decoy amino acid sequence identity threshold for the shuffle algorithm. if the sequence identity is above this threshold, shuffling is repeated. In case of repeated failure, individual amino acids are 'mutated' to produce a difference amino acid sequence.",
                    "default": 0.5,
                    "fa_icon": "fas fa-sliders-h"
                },
                "decoydatabase_debug": {
                    "type": "integer",
                    "description": "Debug level for DecoyDatabase step. Increase for verbose logging.",
                    "fa_icon": "fas fa-bug",
                    "default": 0,
                    "hidden": true
                }
            },
            "fa_icon": "fas fa-database",
            "required": ["database"]
        },
        "spectrum_preprocessing": {
            "title": "Spectrum preprocessing",
            "type": "object",
            "description": "In case you start from profile mode mzMLs or the internal preprocessing during conversion with the ThermoRawFileParser fails (e.g. due to new instrument types), preprocessing has to be performed with OpenMS. Use this section to configure.",
            "default": "",
            "properties": {
                "openms_peakpicking": {
                    "type": "boolean",
                    "description": "Activate OpenMS-internal peak picking",
                    "fa_icon": "far fa-check-square",
                    "help_text": "Activate OpenMS-internal peak picking with the tool PeakPickerHiRes. Skips already picked spectra."
                },
                "peakpicking_inmemory": {
                    "type": "boolean",
                    "description": "Perform peakpicking in memory",
                    "fa_icon": "far fa-check-square",
                    "help_text": "Perform peakpicking in memory. Use only if problems occur."
                },
                "peakpicking_ms_levels": {
                    "type": "string",
                    "description": "Which MS levels to pick as comma separated list. Leave empty for auto-detection.",
                    "fa_icon": "fas fa-font",
                    "help_text": "Which MS levels to pick as comma separated list, e.g. `--peakpicking_ms_levels 1,2`. Leave empty for auto-detection."
                }
            },
            "fa_icon": "far fa-chart-bar"
        },
        "database_search": {
            "title": "Database search",
            "type": "object",
            "description": "",
            "default": "",
            "properties": {
                "search_engines": {
                    "type": "string",
                    "description": "A comma separated list of search engines. Valid: comet, msgf",
                    "default": "comet",
                    "fa_icon": "fas fa-tasks",
                    "help_text": "A comma-separated list of search engines to run in parallel on each mzML file. Currently supported: comet and msgf (default: comet)\nIf more than one search engine is given, results are combined based on posterior error probabilities (see the different types\nof estimation procedures under [`--posterior_probabilities`](#posterior_probabilities)). Combination is done with\n[ConsensusID](https://abibuilder.cs.uni-tuebingen.de/archive/openms/Documentation/release/latest/html/TOPP_ConsensusID.html).\nSee also its corresponding [`--consensusid_algorithm`](#--consensusid_algorithm) parameter for different combination strategies.\nCombinations may profit from an increased [`--num_hits`](#--num_hits) parameter."
                },
                "enzyme": {
                    "type": "string",
                    "description": "The enzyme to be used for in-silico digestion, in 'OpenMS format'",
                    "default": "Trypsin",
                    "fa_icon": "fas fa-list-ol",
                    "help_text": "Specify which enzymatic restriction should be applied, e.g. 'unspecific cleavage', 'Trypsin' (default), see OpenMS\n[enzymes](https://github.com/OpenMS/OpenMS/blob/develop/share/OpenMS/CHEMISTRY/Enzymes.xml). Note: MSGF does not support extended\ncutting rules, as used by default with `Trypsin`. I.e. if you specify `Trypsin` with MSGF, it will be automatically converted to\n`Trypsin/P`= 'Trypsin without proline rule'."
                },
                "num_enzyme_termini": {
                    "type": "string",
                    "description": "Specify the amount of termini matching the enzyme cutting rules for a peptide to be considered. Valid values are `fully` (default), `semi`, or `none`",
                    "default": "fully",
                    "fa_icon": "fas fa-list-ol",
                    "enum": ["fully", "semi", "none"]
                },
                "allowed_missed_cleavages": {
                    "type": "integer",
                    "description": "Specify the maximum number of allowed missed enzyme cleavages in a peptide. The parameter is not applied if `unspecific cleavage` is specified as enzyme.",
                    "default": 2,
                    "fa_icon": "fas fa-sliders-h"
                },
                "precursor_mass_tolerance": {
                    "type": "integer",
                    "description": "Precursor mass tolerance used for database search. For High-Resolution instruments a precursor mass tolerance value of 5 ppm is recommended (i.e. 5). See also [`--precursor_mass_tolerance_unit`](#precursor_mass_tolerance_unit).",
                    "default": 5,
                    "fa_icon": "fas fa-sliders-h"
                },
                "precursor_mass_tolerance_unit": {
                    "type": "string",
                    "description": "Precursor mass tolerance unit used for database search. Possible values are 'ppm' (default) and 'Da'.",
                    "default": "ppm",
                    "fa_icon": "fas fa-sliders-h",
                    "enum": ["Da", "ppm"]
                },
                "fragment_mass_tolerance": {
                    "type": "number",
                    "description": "Fragment mass tolerance used for database search. The default of 0.03 Da is for high-resolution instruments.",
                    "default": 0.03,
                    "fa_icon": "fas fa-sliders-h",
                    "help_text": "Caution: for Comet we are estimating the `fragment_bin_tolerance` parameter based on this automatically."
                },
                "fragment_mass_tolerance_unit": {
                    "type": "string",
                    "description": "Fragment mass tolerance unit used for database search. Possible values are 'ppm' (default) and 'Da'.",
                    "default": "Da",
                    "fa_icon": "fas fa-list-ol",
                    "help_text": "Caution: for Comet we are estimating the `fragment_bin_tolerance` parameter based on this automatically.",
                    "enum": ["Da", "ppm"]
                },
                "fixed_mods": {
                    "type": "string",
                    "description": "A comma-separated list of fixed modifications with their Unimod name to be searched during database search",
                    "default": "Carbamidomethyl (C)",
                    "fa_icon": "fas fa-tasks",
                    "help_text": "Specify which fixed modifications should be applied to the database search (eg. '' or 'Carbamidomethyl (C)', see Unimod modifications\nin the style '({unimod name} ({optional term specificity} {optional origin})').\nAll possible modifications can be found in the restrictions mentioned in the command line documentation of e.g. [CometAdapter](https://abibuilder.cs.uni-tuebingen.de/archive/openms/Documentation/release/latest/html/TOPP_CometAdapter.html) (scroll down a bit for the complete set).\nMultiple fixed modifications can be specified comma separated (e.g. 'Carbamidomethyl (C),Oxidation (M)').\nFixed modifications need to be found at every matching amino acid for a peptide to be reported."
                },
                "variable_mods": {
                    "type": "string",
                    "description": "A comma-separated list of variable modifications with their Unimod name to be searched during database search",
                    "default": "Oxidation (M)",
                    "fa_icon": "fas fa-tasks",
                    "help_text": "Specify which variable modifications should be applied to the database search (eg. '' or 'Oxidation (M)', see Unimod modifications\nin the style '({unimod name} ({optional term specificity} {optional origin})').\nAll possible modifications can be found in the restrictions mentioned in the command line documentation of e.g. [CometAdapter](https://abibuilder.cs.uni-tuebingen.de/archive/openms/Documentation/release/latest/html/TOPP_CometAdapter.html) (scroll down a bit for the complete set).\nMultiple variable modifications can be specified comma separated (e.g. 'Carbamidomethyl (C),Oxidation (M)').\nVariable modifications may or may not be found at matching amino acids for a peptide to be reported."
                },
                "fragment_method": {
                    "type": "string",
                    "description": "The fragmentation method used during tandem MS. (MS/MS or MS2).",
                    "default": "HCD",
                    "fa_icon": "fas fa-list-ol",
                    "help_text": "Currently unsupported. Defaults to `ALL` for Comet and `from_spectrum`, for MSGF. Should be a sensible default for 99% of the cases.",
                    "hidden": true
                },
                "isotope_error_range": {
                    "type": "string",
                    "description": "Comma-separated range of integers with allowed isotope peak errors for precursor tolerance (like MS-GF+ parameter '-ti'). E.g. -1,3",
                    "default": "0,1",
                    "fa_icon": "fas fa-tasks",
                    "help_text": "Range of integers with allowed isotope peak errors (like MS-GF+ parameter '-ti'). Takes into account the error introduced by choosing a non-monoisotopic peak for fragmentation. Combined with 'precursor_mass_tolerance'/'precursor_error_units', this determines the actual precursor mass tolerance. E.g. for experimental mass 'exp' and calculated mass 'calc', '-precursor_mass_tolerance 20 -precursor_error_units ppm -isotope_error_range -1,2' tests '|exp - calc - n * 1.00335 Da| < 20 ppm' for n = -1, 0, 1, 2."
                },
                "instrument": {
                    "type": "string",
                    "description": "Type of instrument that generated the data. 'low_res' or 'high_res' (default; refers to LCQ and LTQ instruments)",
                    "default": "high_res",
                    "fa_icon": "fas fa-list-ol"
                },
                "protocol": {
                    "type": "string",
                    "description": "MSGF only: Labeling or enrichment protocol used, if any. Default: automatic",
                    "default": "automatic",
                    "fa_icon": "fas fa-list-ol"
                },
                "min_precursor_charge": {
                    "type": "integer",
                    "description": "Minimum precursor ion charge. Omit the '+'",
                    "default": 2,
                    "fa_icon": "fas fa-sliders-h"
                },
                "max_precursor_charge": {
                    "type": "integer",
                    "description": "Maximum precursor ion charge. Omit the '+'",
                    "default": 4,
                    "fa_icon": "fas fa-sliders-h"
                },
                "min_peptide_length": {
                    "type": "integer",
                    "description": "Minimum peptide length to consider (works with MSGF and in newer Comet versions)",
                    "default": 6,
                    "fa_icon": "fas fa-sliders-h"
                },
                "max_peptide_length": {
                    "type": "integer",
                    "description": "Maximum peptide length to consider (works with MSGF and in newer Comet versions)",
                    "default": 40,
                    "fa_icon": "fas fa-sliders-h"
                },
                "num_hits": {
                    "type": "integer",
                    "description": "Specify the maximum number of top peptide candidates per spectrum to be reported by the search engine. Default: 1",
                    "default": 1,
                    "fa_icon": "fas fa-sliders-h"
                },
                "max_mods": {
                    "type": "integer",
                    "description": "Maximum number of modifications per peptide. If this value is large, the search may take very long.",
                    "default": 3,
                    "fa_icon": "fas fa-sliders-h"
                },
                "min_pr_mz": {
                    "type": "number",
                    "description": "The minimum precursor m/z for the in silico library generation or library-free search",
                    "fa_icon": "fas fa-filter"
                },
                "max_pr_mz": {
                    "type": "number",
                    "description": "The maximum precursor m/z for the in silico library generation or library-free search",
                    "fa_icon": "fas fa-filter"
                },
                "min_fr_mz": {
                    "type": "number",
                    "description": "The minimum fragment m/z for the in silico library generation or library-free search",
                    "fa_icon": "fas fa-filter"
                },
                "max_fr_mz": {
                    "type": "number",
                    "description": "The maximum fragment m/z for the in silico library generation or library-free search",
                    "fa_icon": "fas fa-filter"
                },
                "db_debug": {
                    "type": "integer",
                    "description": "Debug level when running the database search. Logs become more verbose and at '>5' temporary files are kept.",
                    "fa_icon": "fas fa-bug",
                    "default": 0,
                    "hidden": true
                }
            },
            "fa_icon": "fas fa-search"
        },
        "modification_localization": {
            "title": "Modification localization",
            "type": "object",
            "description": "Settings for calculating a localization probability with LucXor for modifications with multiple candidate amino acids in a peptide.",
            "default": "",
            "properties": {
                "enable_mod_localization": {
                    "type": "boolean",
                    "description": "Turn the mechanism on.",
                    "fa_icon": "fas fa-toggle-on"
                },
                "mod_localization": {
                    "type": "string",
                    "description": "Which variable modifications to use for scoring their localization.",
                    "default": "Phospho (S),Phospho (T),Phospho (Y)",
                    "fa_icon": "fas fa-tasks"
                },
                "luciphor_neutral_losses": {
                    "type": "string",
                    "description": "List of neutral losses to consider for mod. localization.",
                    "fa_icon": "fas fa-font",
                    "help_text": "List the types of neutral losses that you want to consider. The residue field is case sensitive. For example: lower case 'sty' implies that the neutral loss can only occur if the specified modification is present.\nSyntax: 'NL = <RESDIUES> -<NEUTRAL_LOSS_MOLECULAR_FORMULA> <MASS_LOST>'\n(default: '[sty -H3PO4 -97.97690]')",
                    "hidden": true
                },
                "luciphor_decoy_mass": {
                    "type": "number",
                    "description": "How much to add to an amino acid to make it a decoy for mod. localization.",
                    "fa_icon": "fas fa-font",
                    "hidden": true
                },
                "luciphor_decoy_neutral_losses": {
                    "type": "string",
                    "description": "List of neutral losses to consider for mod. localization from an internally generated decoy sequence.",
                    "fa_icon": "fas fa-font",
                    "help_text": "For handling the neutral loss from a decoy sequence. The syntax for this is identical to that of the normal neutral losses given above except that the residue is always 'X'. Syntax: DECOY_NL = X -<NEUTRAL_LOSS_MOLECULAR_FORMULA> <MASS_LOST> (default: '[X -H3PO4 -97.97690]')",
                    "hidden": true
                },
                "luciphor_debug": {
                    "type": "integer",
                    "fa_icon": "fas fa-bug",
                    "description": "Debug level for Luciphor step. Increase for verbose logging and keeping temp files.",
                    "hidden": true
                }
            },
            "fa_icon": "fas fa-search-location"
        },
        "peptide_re_indexing": {
            "title": "Peptide re-indexing",
            "type": "object",
            "description": "",
            "default": "",
            "properties": {
                "unmatched_action": {
                    "type": "string",
<<<<<<< HEAD
                    "description": "What to do when peptides are found that do not follow a unified set of rules (since search engines sometimes differ in their interpretation of them). ",
                    "default": "warn",
                    "fa_icon": "far fa-check-square",
                    "enum": ["warn", "error", "remove"]
=======
                    "format": "file-path",
                    "exists": true,
                    "mimetype": "text/plain",
                    "pattern": "^\\S+\\.fn?a(sta)?(\\.gz)?$",
                    "description": "Path to FASTA genome file.",
                    "help_text": "This parameter is *mandatory* if `--genome` is not specified. If you don't have a BWA index available this will be generated for you automatically. Combine with `--save_reference` to save BWA index for future runs.",
                    "fa_icon": "far fa-file-code"
>>>>>>> 6087f4ae
                },
                "IL_equivalent": {
                    "type": "boolean",
                    "description": "Should isoleucine and leucine be treated interchangeably when mapping search engine hits to the database? Default: true",
                    "default": true,
                    "fa_icon": "far fa-check-square"
                }
            },
            "fa_icon": "fas fa-project-diagram"
        },
        "psm_re_scoring_general": {
            "title": "PSM re-scoring (general)",
            "type": "object",
            "description": "Choose between different rescoring/posterior probability calculation methods and set them up.",
            "default": "",
            "properties": {
                "posterior_probabilities": {
                    "type": "string",
                    "description": "How to calculate posterior probabilities for PSMs:\n\n* 'percolator' = Re-score based on PSM-feature-based SVM and transform distance\n    to hyperplane for posteriors\n* 'fit_distributions' = Fit positive and negative distributions to scores\n    (similar to PeptideProphet)",
                    "fa_icon": "fas fa-list-ol",
                    "default": "percolator",
                    "enum": ["percolator", "fit_distributions"]
                },
                "run_fdr_cutoff": {
                    "type": "number",
                    "description": "FDR cutoff on PSM level (or peptide level; see Percolator options) *per run* before going into feature finding, map alignment and inference. This can be seen as a pre-filter. See ",
                    "default": 0.01,
                    "fa_icon": "fas fa-filter"
                },
                "idfilter_debug": {
                    "type": "integer",
                    "description": "Debug level when running the IDFilter step. Increase for verbose logging",
                    "fa_icon": "fas fa-bug",
                    "hidden": true,
                    "default": 0
                },
                "pp_debug": {
                    "type": "integer",
                    "description": "Debug level when running the re-scoring. Logs become more verbose and at '>5' temporary files are kept.",
                    "fa_icon": "fas fa-bug",
                    "default": 0,
                    "hidden": true
                },
                "idscoreswitcher_debug": {
                    "type": "integer",
                    "description": "Debug level when running the re-scoring. Logs become more verbose and at '>5' temporary files are kept.",
                    "fa_icon": "fas fa-bug",
                    "default": 0,
                    "hidden": true
                }
            },
            "fa_icon": "fas fa-star-half-alt"
        },
        "psm_re_scoring_percolator": {
            "title": "PSM re-scoring (Percolator)",
            "type": "object",
            "description": "In the following you can find help for the Percolator specific options that are only used if [`--posterior_probabilities`](#posterior_probabilities) was set to 'percolator'.\nNote that there are currently some restrictions to the original options of Percolator:\n\n* no Percolator protein FDR possible (currently OpenMS' FDR is used on protein level)\n* no support for separate target and decoy databases (i.e. no min-max q-value calculation or target-decoy competition strategy)\n* no support for combined or experiment-wide peptide re-scoring. Currently search results per input file are submitted to Percolator independently.",
            "default": "",
            "properties": {
                "FDR_level": {
                    "type": "string",
                    "description": "Calculate FDR on PSM ('psm-level-fdrs') or peptide level ('peptide-level-fdrs')?",
                    "default": "peptide-level-fdrs",
                    "fa_icon": "fas fa-list-ol",
                    "enum": ["peptide-level-fdrs", "psm-level-fdrs"]
                },
                "train_FDR": {
                    "type": "number",
                    "description": "The FDR cutoff to be used during training of the SVM.",
                    "default": 0.05,
                    "fa_icon": "fas fa-sliders-h"
                },
                "test_FDR": {
                    "type": "number",
                    "description": "The FDR cutoff to be used during testing of the SVM.",
                    "default": 0.05,
                    "fa_icon": "fas fa-sliders-h"
                },
                "subset_max_train": {
                    "type": "integer",
                    "description": "Only train an SVM on a subset of PSMs, and use the resulting score vector to evaluate the other PSMs. Recommended when analyzing huge numbers (>1 million) of PSMs. When set to 0, all PSMs are used for training as normal. This is a runtime vs. quality tradeoff. Default: 300,000",
                    "default": 300000,
                    "fa_icon": "fas fa-sliders-h"
                },
                "klammer": {
                    "type": "boolean",
                    "description": "Retention time features are calculated as in Klammer et al. instead of with Elude. Default: false",
                    "fa_icon": "far fa-check-square",
                    "hidden": true
                },
                "description_correct_features": {
                    "type": "integer",
                    "description": "Use additional features whose values are learnt by correct entries. See help text. Default: 0 = none",
                    "fa_icon": "fas fa-list-ol",
                    "help_text": "Percolator provides the possibility to use so called description of correct features, i.e. features for which desirable values are learnt from the previously identified target PSMs. The absolute value of the difference between desired value and observed value is then used as predictive features.\n\n1 -> iso-electric point\n\n2 -> mass calibration\n\n4 -> retention time\n\n8 -> `delta_retention_time * delta_mass_calibration`"
                },
                "percolator_debug": {
                    "type": "integer",
                    "description": "Debug level for Percolator step. Increase for verbose logging",
                    "fa_icon": "fas fa-bug",
                    "default": 0,
                    "hidden": true
                }
            },
            "fa_icon": "fas fa-star-half"
        },
        "psm_re_scoring_distribution_fitting": {
            "title": "PSM re-scoring (distribution fitting)",
            "type": "object",
            "description": "Use this instead of Percolator if there are problems with Percolator (e.g. due to bad separation) or for performance",
            "default": "",
            "properties": {
                "outlier_handling": {
                    "type": "string",
                    "description": "How to handle outliers during fitting:\n\n* ignore_iqr_outliers (default): ignore outliers outside of `3*IQR` from Q1/Q3 for fitting\n* set_iqr_to_closest_valid: set IQR-based outliers to the last valid value for fitting\n* ignore_extreme_percentiles: ignore everything outside 99th and 1st percentile (also removes equal values like potential censored max values in XTandem)\n* none: do nothing",
                    "default": "none",
                    "fa_icon": "fas fa-list-ol",
                    "enum": ["none", "ignore_iqr_outliers", "set_iqr_to_closest_valid", "ignore_extreme_percentiles"]
                },
                "idpep_debug": {
                    "type": "integer",
                    "description": "Debug level for IDPEP step. Increase for verbose logging",
                    "fa_icon": "fas fa-bug",
                    "default": 0,
                    "hidden": true
                }
            },
            "fa_icon": "far fa-star-half"
        },
        "consensus_id": {
            "title": "Consensus ID",
            "type": "object",
            "description": "",
            "default": "",
            "properties": {
                "consensusid_algorithm": {
                    "type": "string",
                    "description": "How to combine the probabilities from the single search engines: best, combine using a sequence similarity-matrix (PEPMatrix), combine using shared ion count of peptides (PEPIons). See help for further info.",
                    "default": "best",
                    "fa_icon": "fas fa-list-ol",
                    "help_text": "Specifies how search engine results are combined: ConsensusID offers several algorithms that can aggregate results from multiple peptide identification engines ('search engines') into consensus identifications - typically one per MS2 spectrum. This works especially well for search engines that provide more than one peptide hit per spectrum, i.e. that report not just the best hit, but also a list of runner-up candidates with corresponding scores.\n\nThe available algorithms are:\n\n* PEPMatrix: Scoring based on posterior error probabilities (PEPs) and peptide sequence similarities. This algorithm uses a substitution matrix to score the similarity of sequences not listed by all search engines. It requires PEPs as the scores for all peptide hits.\n* PEPIons: Scoring based on posterior error probabilities (PEPs) and fragment ion similarities ('shared peak count'). This algorithm, too, requires PEPs as scores.\n* best: For each peptide ID, this uses the best score of any search engine as the consensus score.\n* worst: For each peptide ID, this uses the worst score of any search engine as the consensus score.\n* average: For each peptide ID, this uses the average score of all search engines as the consensus score.\n* ranks: Calculates a consensus score based on the ranks of peptide IDs in the results of different search engines. The final score is in the range (0, 1], with 1 being the best score.\n\nTo make scores comparable, for best, worst and average, PEPs are used as well. Peptide IDs are only considered the same if they map to exactly the same sequence (including modifications and their localization). Also isobaric aminoacids are (for now) only considered equal with the PEPMatrix/PEPIons algorithms.",
                    "enum": ["best", "PEPMatrix", "PEPIons"]
                },
                "consensusid_considered_top_hits": {
                    "type": "integer",
                    "description": "Only use the top N hits per search engine and spectrum for combination. Default: 0 = all",
                    "fa_icon": "fas fa-sliders-h",
                    "help_text": "Limits the number of alternative peptide hits considered per spectrum/feature for each identification run. This helps to reduce runtime, especially for the PEPMatrix and PEPIons algorithms, which involve costly 'all vs. all' comparisons of peptide hits per spectrum across engines."
                },
                "min_consensus_support": {
                    "type": "number",
                    "description": "A threshold for the ratio of occurrence/similarity scores of a peptide in other runs, to be reported. See help.",
                    "fa_icon": "fas fa-filter",
                    "help_text": "This allows filtering of peptide hits based on agreement between search engines. Every peptide sequence in the analysis has been identified by at least one search run. This parameter defines which fraction (between 0 and 1) of the remaining search runs must 'support' a peptide identification that should be kept. The meaning of 'support' differs slightly between algorithms: For best, worst, average and rank, each search run supports peptides that it has also identified among its top `consensusid_considered_top_hits` candidates. So `min_consensus_support` simply gives the fraction of additional search engines that must have identified a peptide. (For example, if there are three search runs, and only peptides identified by at least two of them should be kept, set `min_support` to 0.5.) For the similarity-based algorithms PEPMatrix and PEPIons, the 'support' for a peptide is the average similarity of the most-similar peptide from each (other) search run. (In the context of the JPR publication, this is the average of the similarity scores used in the consensus score calculation for a peptide.) Note: For most of the subsequent algorithms, only the best identification per spectrum is used."
                },
                "consensusid_debug": {
                    "type": "integer",
                    "description": "Debug level for ConsensusID. Increase for verbose logging",
                    "fa_icon": "fas fa-bug",
                    "hidden": true,
                    "default": 0
                }
            },
            "fa_icon": "fas fa-code-branch"
        },
        "isobaric_analyzer": {
            "title": "Isobaric analyzer",
            "type": "object",
            "description": "Extracts and normalizes labeling information",
            "default": "",
            "properties": {
                "select_activation": {
                    "type": "string",
                    "description": "Operate only on MSn scans where any of its precursors features a certain activation method. Set to empty to disable.",
                    "fa_icon": "fas fa-font",
                    "enum": ["HCD", "CID", "ETD", "ECD"]
                },
                "reporter_mass_shift": {
                    "type": "number",
                    "description": "Allowed shift (left to right) in Th from the expected position",
                    "default": 0.002,
                    "fa_icon": "fas fa-sliders-h"
                },
                "min_precursor_intensity": {
                    "type": "number",
                    "description": "Minimum intensity of the precursor to be extracted",
                    "default": 1.0,
                    "fa_icon": "fas fa-sliders-h"
                },
                "min_precursor_purity": {
                    "type": "number",
                    "description": "Minimum fraction of the total intensity. 0.0:1.0",
                    "default": 0.0,
                    "fa_icon": "fas fa-sliders-h",
                    "help_text": "Minimum fraction of the total intensity in the isolation window of the precursor spectrum"
                },
                "min_reporter_intensity": {
                    "type": "number",
                    "description": "Minimum intensity of the individual reporter ions to be extracted.",
                    "default": 0.0,
                    "fa_icon": "fas fa-sliders-h"
                },
                "precursor_isotope_deviation": {
                    "type": "number",
                    "description": "Maximum allowed deviation (in ppm) between theoretical and observed isotopic peaks of the precursor peak",
                    "default": 10.0,
                    "fa_icon": "fas fa-sliders-h"
                },
                "isotope_correction": {
                    "type": "boolean",
                    "description": "Enable isotope correction (highly recommended)",
                    "default": true,
                    "fa_icon": "fas fa-toggle-on"
                },
                "iso_normalization": {
                    "type": "boolean",
                    "description": "Enable normalization of the channel intensities",
                    "default": false,
                    "fa_icon": "fas fa-toggle-on",
                    "help_text": "The normalization is done by using the Median of Ratios. Also the ratios the medians is provided as control measure."
                },
                "reference_channel": {
                    "type": "integer",
                    "description": "The reference channel, e.g. for calculating ratios.",
                    "fa_icon": "fas fa-list-ol",
                    "default": 126
                },
                "iso_debug": {
                    "type": "integer",
                    "description": "Set the debug level",
                    "fa_icon": "fas fa-bug",
                    "default": 0,
                    "hidden": true
                }
            },
            "fa_icon": "far fa-chart-bar"
        },
        "feature_mapper": {
            "title": "Feature Mapper",
            "type": "object",
            "description": "Assigns protein/peptide identifications to features or consensus features. Here, features generated from isobaric reporter intensities of fragment spectra.",
            "default": "",
            "properties": {
                "idmapper_debug": {
                    "type": "integer",
                    "description": "Debug level for IDMapper step. Increase for verbose logging",
                    "fa_icon": "fas fa-bug",
                    "default": 0,
                    "hidden": true
                }
            }
        },
        "protein_inference": {
            "title": "Protein inference",
            "type": "object",
            "description": "To group proteins, calculate scores on the protein (group) level and to potentially modify associations from peptides to proteins.",
            "default": "",
            "properties": {
                "protein_inference_method": {
                    "type": "string",
                    "description": "The inference method to use. 'aggregation' (default) or 'bayesian'.",
                    "default": "aggregation",
                    "fa_icon": "fas fa-list-ol",
                    "help_text": "Infer proteins through:\n\n* 'aggregation'  =  aggregates all peptide scores across a protein (by calculating the maximum) (default)\n* 'bayesian'        =  compute a posterior probability for every protein based on a Bayesian network (i.e. using Epifany)\n* ('percolator' not yet supported)\n\n**Note:** If protein grouping is performed also depends on the `protein_quant` parameter (i.e. if peptides have to be unique or unique to a group only)",
                    "enum": ["aggregation", "bayesian"]
                },
                "protein_score": {
                    "type": "string",
                    "description": "[Ignored in Bayesian] How to aggregate scores of peptides matching to the same protein",
                    "default": "best",
                    "enum": ["best", "product", "sum"],
                    "fa_icon": "fas fa-list-ol"
                },
                "use_shared_peptides": {
                    "type": "boolean",
                    "description": "[Ignored in Bayesian] Also use shared peptides during score aggregation to protein level",
                    "default": true,
                    "fa_icon": "fas fa-filter"
                },
                "min_peptides_per_protein": {
                    "type": "integer",
                    "description": "[Ignored in Bayesian] Minimum number of peptides needed for a protein identification",
                    "default": 1,
                    "fa_icon": "fas fa-filter"
                },
                "top_PSMs": {
                    "type": "integer",
                    "description": "Consider only the top X PSMs per spectrum to find the best PSM per peptide. 0 considers all.",
                    "default": 1,
                    "fa_icon": "fas fa-filter"
                },
                "update_PSM_probabilities": {
                    "type": "boolean",
                    "description": "[Bayesian-only; Experimental] Update PSM probabilities with their posteriors under consideration of the protein probabilities.",
                    "default": false,
                    "fa_icon": "fas fa-list-ol",
                    "hidden": true
                },
                "protein_level_fdr_cutoff": {
                    "type": "number",
                    "description": "The experiment-wide protein (group)-level FDR cutoff. Default: 0.01",
                    "default": 0.01,
                    "fa_icon": "fas fa-filter",
                    "help_text": "This can be protein level if 'strictly_unique_peptides' are used for protein quantification. See [`--protein_quant`](#protein_quant)"
                },
                "picked_fdr": {
                    "type": "boolean",
                    "description": "Use picked protein FDRs",
                    "default": true,
                    "fa_icon": "fas fa-list-ol"
                },
                "psm_level_fdr_cutoff": {
                    "type": "number",
                    "description": "The experiment-wide PSM-level FDR cutoff. Default: 0.01",
                    "default": 0.01,
                    "fa_icon": "fas fa-filter",
                    "help_text": "After applying protein-level FDR cutoff, this additionally filters PSMs to be used for quantification and reporting."
                },
                "protein_inference_debug": {
                    "type": "integer",
                    "description": "Debug level for the protein inference step. Increase for verbose logging",
                    "fa_icon": "fas fa-bug",
                    "default": 0,
                    "hidden": true
                }
            },
            "fa_icon": "fab fa-hubspot"
        },
        "protein_quantification_dda": {
            "title": "Protein Quantification (DDA)",
            "type": "object",
            "description": "General protein quantification settings for both LFQ and isobaric labelling.",
            "default": "",
            "properties": {
                "labelling_type": {
                    "type": "string",
                    "description": "Specify the labelling method that was used. Will be ignored if SDRF was given but is mandatory otherwise",
                    "fa_icon": "fas fa-font",
                    "help_text": "Quantification method used in the experiment.",
                    "enum": [
                        "label free sample",
                        "itraq4plex",
                        "itraq8plex",
                        "tmt6plex",
                        "tmt10plex",
                        "tmt11plex",
                        "tmt16plex"
                    ]
                },
                "top": {
                    "type": "integer",
                    "description": "Calculate protein abundance from this number of proteotypic peptides (most abundant first; '0' for all, Default 3)",
                    "default": 3,
                    "fa_icon": "fas fa-list-ol"
                },
                "average": {
                    "type": "string",
                    "description": "Averaging method used to compute protein abundances from peptide abundances.",
                    "default": "median",
                    "enum": ["median", "mean", "weighted_mean", "sum"],
                    "fa_icon": "fas fa-list-ol"
                },
                "best_charge_and_fraction": {
                    "type": "boolean",
                    "description": "Distinguish between fraction and charge states of a peptide. (default: 'false')",
                    "fa_icon": "far fa-check-square"
                },
                "ratios": {
                    "type": "boolean",
                    "description": "Add the log2 ratios of the abundance values to the output.",
                    "default": "false",
                    "fa_icon": "fas fa-list-ol"
                },
                "normalize": {
                    "type": "boolean",
                    "description": "Scale peptide abundances so that medians of all samples are equal.(Default false)",
                    "default": "false",
                    "fa_icon": "far fa-check-square"
                },
                "fix_peptides": {
                    "type": "boolean",
                    "description": "Use the same peptides for protein quantification across all samples.(Default false)",
                    "default": "false",
                    "fa_icon": "fas fa-bug"
                },
                "include_all": {
                    "type": "boolean",
                    "description": "Include results for proteins with fewer proteotypic peptide than indicated by top.",
                    "default": true,
                    "fa_icon": "fas fa-check-square"
                },
                "protein_quant": {
                    "type": "string",
                    "description": "Quantify proteins based on:\n\n* 'unique_peptides' = use peptides mapping to single proteins or a group of indistinguishable proteins (according to the set of experimentally identified peptides)\n* 'strictly_unique_peptides' (only LFQ) = use peptides mapping to a unique single protein only\n* 'shared_peptides' = use shared peptides, too, but only greedily for its best group (by inference score and nr. of peptides)",
                    "default": "unique_peptides",
                    "enum": ["unique_peptides", "strictly_unique_peptides", "shared_peptides"],
                    "fa_icon": "fas fa-list-ol"
                },
                "export_mztab": {
                    "type": "boolean",
                    "description": "Export the results in mzTab format.",
                    "default": true,
                    "fa_icon": "fas fa-check-square"
                }
            },
            "fa_icon": "fas fa-braille"
        },
        "protein_quantification_lfq": {
            "title": "Protein Quantification (LFQ)",
            "type": "object",
            "description": "",
            "default": "",
            "properties": {
                "quantification_method": {
                    "type": "string",
                    "description": "Choose between feature-based quantification based on integrated MS1 signals ('feature_intensity'; default) or spectral counting of PSMs ('spectral_counting'). **WARNING:** 'spectral_counting' is not compatible with our MSstats step yet. MSstats will therefore be disabled automatically with that choice.",
                    "default": "feature_intensity",
                    "enum": ["feature_intensity", "spectral_counting"],
                    "fa_icon": "fas fa-list-ol"
                },
                "mass_recalibration": {
                    "type": "boolean",
                    "description": "Recalibrates masses based on precursor mass deviations to correct for instrument biases. (default: 'false')",
                    "fa_icon": "far fa-check-square"
                },
                "transfer_ids": {
                    "type": "string",
                    "description": "Tries a targeted requantification in files where an ID is missing, based on aggregate properties (i.e. RT) of the features in other aligned files (e.g. 'mean' of RT). (**WARNING:** increased memory consumption and runtime). 'false' turns this feature off. (default: 'false')",
                    "default": "false",
                    "enum": ["false", "mean"],
                    "fa_icon": "fas fa-list-ol"
                },
                "targeted_only": {
                    "type": "boolean",
                    "description": "Only looks for quantifiable features at locations with an identified spectrum. Set to false to include unidentified features so they can be linked and matched to identified ones (= match between runs). (default: 'true')",
                    "default": true,
                    "fa_icon": "far fa-check-square"
                },
                "alignment_order": {
                    "type": "string",
                    "description": "The order in which maps are aligned. Star = all vs. the reference with most IDs (default). TreeGuided = an alignment tree is calculated first based on similarity measures of the IDs in the maps.",
                    "default": "star",
                    "enum": ["star", "treeguided"],
                    "fa_icon": "far fa-list-ol"
                },
                "quantify_decoys": {
                    "type": "boolean",
                    "default": false,
                    "description": "Also quantify decoys? (Usually only needed for Triqler post-processing output with [`--add_triqler_output`](#add_triqler_output), where it is auto-enabled)",
                    "fa_icon": "far fa-check-square"
                },
                "plfq_debug": {
                    "type": "integer",
                    "description": "Debug level when running the re-scoring. Logs become more verbose and at '>666' potentially very large temporary files are kept.",
                    "fa_icon": "fas fa-bug",
                    "hidden": true,
                    "default": 0
                }
            },
            "fa_icon": "fas fa-braille"
        },
        "DIA-NN": {
            "title": "DIA-NN",
            "type": "object",
            "description": "Settings for DIA-NN - a universal software for data-independent acquisition (DIA) proteomics data processing.",
            "default": "",
            "properties": {
                "mass_acc_automatic": {
                    "type": "boolean",
                    "default": true,
                    "description": "Choosing the MS2 mass accuracy setting automatically",
                    "fa_icon": "fas fa-toggle-on"
                },
                "scan_window_automatic": {
                    "type": "boolean",
                    "description": "Choosing scan_window setting automatically",
                    "default": true,
                    "fa_icon": "fas fa-toggle-on"
                },
                "scan_window": {
                    "type": "integer",
                    "description": "Set the scan window radius to a specific value",
                    "fa_icon": "fas fa-filter",
                    "help_text": " Ideally, should be approximately equal to the average number of data points per peak",
                    "default": 7
                },
                "min_corr": {
                    "type": "number",
                    "description": "Only peaks with correlation sum exceeding min_corr will be considered",
                    "fa_icon": "fas fa-filter",
                    "default": 2.0
                },
                "corr_diff": {
                    "type": "number",
                    "description": "Peaks with correlation sum below corr_diff from maximum will not be considered",
                    "fa_icon": "fas fa-filter",
                    "default": 1.0
                },
                "time_corr_only": {
                    "type": "boolean",
                    "description": "A single score will be used until RT alignment to save memory",
                    "fa_icon": "fas fa-filter",
                    "default": true
                },
                "pg_level": {
                    "type": "number",
                    "description": "Controls the protein inference mode",
                    "fa_icon": "fas fa-list-ol",
                    "enum": [0, 1, 2],
                    "default": 2
                },
                "species_genes": {
                    "type": "boolean",
                    "description": "Instructs DIA-NN to add the organism identifier to the gene names",
                    "fa_icon": "far fa-check-square",
                    "default": false
                },
                "diann_debug": {
                    "type": "integer",
                    "description": "Debug level",
                    "default": 3,
                    "fa_icon": "fas fa-bug",
                    "enum": [0, 1, 2, 3, 4],
                    "hidden": true
                },
                "diann_normalize": {
                    "type": "boolean",
                    "description": "Enable cross-run normalization between runs by diann.",
                    "default": true,
                    "fa_icon": "far fa-check-square"
                }
            },
            "fa_icon": "fas fa-braille"
        },
        "statistical_post_processing": {
            "title": "Statistical post-processing",
            "type": "object",
            "description": "",
            "default": "Parameters for the R script using MSstats for statistical post processing and quantification visualization.",
            "properties": {
                "skip_post_msstats": {
                    "type": "boolean",
                    "description": "Skip MSstats/MSstatsTMT for statistical post-processing?",
                    "fa_icon": "fas fa-forward"
                },
                "ref_condition": {
                    "type": "string",
                    "description": "Experimental: Instead of all pairwise contrasts (default), uses the given condition name/number (corresponding to your experimental design) as a reference and creates pairwise contrasts against it.",
                    "fa_icon": "fas fa-font"
                },
                "contrasts": {
                    "type": "string",
                    "description": "Experimental: Allows full control over contrasts by specifying a set of contrasts in a semicolon separated list of R-compatible contrasts with the condition names/numbers as variables (e.g. `1-2;1-3;2-3`). Overwrites [`--ref_condition`](#ref_condition).",
                    "fa_icon": "fas fa-font"
                },
                "msstats_threshold": {
                    "type": "number",
                    "description": "The threshold value for differential expressed proteins in MSstats plots based on adjusted p-value",
                    "fa_icon": "fas fa-filter",
                    "default": 0.05
                },
                "add_triqler_output": {
                    "type": "boolean",
                    "description": "Also create an output in Triqler's format for an alternative manual post-processing with that tool",
                    "default": false,
                    "fa_icon": "far fa-check-square"
                },
                "msstatslfq_feature_subset_protein": {
                    "type": "string",
                    "description": "Which features to use for quantification per protein: 'top3' or 'highQuality' which removes outliers only",
                    "fa_icon": "far fa-list-ol",
                    "default": "top3",
                    "enum": ["top3", "highQuality"]
                },
                "msstatslfq_quant_summary_method": {
                    "type": "string",
                    "description": "which summary method to use: 'TMP' (Tukey's median polish) or 'linear' (linear mixed model)",
                    "fa_icon": "far fa-list-ol",
                    "default": "TMP",
                    "enum": ["TMP", "linear"]
                },
                "msstats_remove_one_feat_prot": {
                    "type": "boolean",
                    "description": "Omit proteins with only one quantified feature?",
                    "fa_icon": "far fa-check-square",
                    "default": true
                },
                "msstatslfq_removeFewMeasurements": {
                    "type": "boolean",
                    "description": "Keep features with only one or two measurements across runs?",
                    "fa_icon": "far fa-check-square",
                    "default": true
                },
                "msstatsiso_useunique_peptide": {
                    "type": "boolean",
                    "description": "Use unique peptide for each protein",
                    "fa_icon": "far fa-check-square",
                    "default": true
                },
                "msstatsiso_rmpsm_withfewmea_withinrun": {
                    "type": "boolean",
                    "description": "Remove the features that have 1 or 2 measurements within each run",
                    "fa_icon": "far fa-check-square",
                    "default": true
                },
                "msstatsiso_summaryformultiple_psm": {
                    "type": "string",
                    "description": "select the feature with the largest summmation or maximal value",
                    "fa_icon": "far fa-list-ol",
                    "default": "sum",
                    "enum": ["sum", "max"]
                },
                "msstatsiso_summarization_method": {
                    "type": "string",
                    "description": "summarization methods to protein-level can be perfomed",
                    "fa_icon": "far fa-list-ol",
                    "default": "msstats",
                    "enum": ["msstats", "MedianPolish", "Median", "LogSum"]
                },
                "msstatsiso_global_norm": {
                    "type": "boolean",
                    "description": "Reference channel based normalization between MS runs on protein level data?",
                    "fa_icon": "far fa-check-square",
                    "default": true
                },
                "msstatsiso_remove_norm_channel": {
                    "type": "boolean",
                    "description": "Remove 'Norm' channels from protein level data",
                    "fa_icon": "far fa-check-square",
                    "default": true
                },
                "msstatsiso_reference_normalization": {
                    "type": "boolean",
                    "description": "Reference channel based normalization between MS runs on protein level data",
                    "fa_icon": "far fa-check-square",
                    "default": true
                }
            },
            "fa_icon": "fab fa-r-project"
        },
        "quality_control": {
            "title": "Quality control",
            "type": "object",
            "description": "",
            "default": "",
            "properties": {
                "enable_qc": {
                    "type": "boolean",
                    "description": "Enable generation of quality control report by PTXQC? default: 'false' since it is still unstable",
                    "fa_icon": "fas fa-toggle-on"
                },
                "ptxqc_report_layout": {
                    "type": "string",
                    "description": "Specify a yaml file for the report layout (see PTXQC documentation) (TODO not yet fully implemented)",
                    "fa_icon": "far fa-file"
                },
                "enable_pmultiqc": {
                    "type": "boolean",
                    "description": "Enable generation of pmultiqc report? default: 'false'",
                    "fa_icon": "fas fa-toggle-on"
                }
            },
            "fa_icon": "fas fa-file-medical-alt"
        },
        "institutional_config_options": {
            "title": "Institutional config options",
            "type": "object",
            "fa_icon": "fas fa-university",
            "description": "Parameters used to describe centralised config profiles. These should not be edited.",
            "help_text": "The centralised nf-core configuration profiles use a handful of pipeline parameters to describe themselves. This information is then printed to the Nextflow log when you run a pipeline. You should not need to change these values when you run a pipeline.",
            "properties": {
                "custom_config_version": {
                    "type": "string",
                    "description": "Git commit id for Institutional configs.",
                    "default": "master",
                    "hidden": true,
                    "fa_icon": "fas fa-users-cog"
                },
                "custom_config_base": {
                    "type": "string",
                    "description": "Base directory for Institutional configs.",
                    "default": "https://raw.githubusercontent.com/nf-core/configs/master",
                    "hidden": true,
                    "help_text": "If you're running offline, Nextflow will not be able to fetch the institutional config files from the internet. If you don't need them, then this is not a problem. If you do need them, you should download the files from the repo and tell Nextflow where to find them with this parameter.",
                    "fa_icon": "fas fa-users-cog"
                },
                "config_profile_name": {
                    "type": "string",
                    "description": "Institutional config name.",
                    "hidden": true,
                    "fa_icon": "fas fa-users-cog"
                },
                "config_profile_description": {
                    "type": "string",
                    "description": "Institutional config description.",
                    "hidden": true,
                    "fa_icon": "fas fa-users-cog"
                },
                "config_profile_contact": {
                    "type": "string",
                    "description": "Institutional config contact information.",
                    "hidden": true,
                    "fa_icon": "fas fa-users-cog"
                },
                "config_profile_url": {
                    "type": "string",
                    "description": "Institutional config URL link.",
                    "hidden": true,
                    "fa_icon": "fas fa-users-cog"
                }
            }
        },
        "max_job_request_options": {
            "title": "Max job request options",
            "type": "object",
            "fa_icon": "fab fa-acquisitions-incorporated",
            "description": "Set the top limit for requested resources for any single job.",
            "help_text": "If you are running on a smaller system, a pipeline step requesting more resources than are available may cause the Nextflow to stop the run with an error. These options allow you to cap the maximum resources requested by any single job so that the pipeline will run on your system.\n\nNote that you can not _increase_ the resources requested by any job using these options. For that you will need your own configuration file. See [the nf-core website](https://nf-co.re/usage/configuration) for details.",
            "properties": {
                "max_cpus": {
                    "type": "integer",
                    "description": "Maximum number of CPUs that can be requested for any single job.",
                    "default": 16,
                    "fa_icon": "fas fa-microchip",
                    "hidden": true,
                    "help_text": "Use to set an upper-limit for the CPU requirement for each process. Should be an integer e.g. `--max_cpus 1`"
                },
                "max_memory": {
                    "type": "string",
                    "description": "Maximum amount of memory that can be requested for any single job.",
                    "default": "128.GB",
                    "fa_icon": "fas fa-memory",
                    "pattern": "^\\d+(\\.\\d+)?\\.?\\s*(K|M|G|T)?B$",
                    "hidden": true,
                    "help_text": "Use to set an upper-limit for the memory requirement for each process. Should be a string in the format integer-unit e.g. `--max_memory '8.GB'`"
                },
                "max_time": {
                    "type": "string",
                    "description": "Maximum amount of time that can be requested for any single job.",
                    "default": "240.h",
                    "fa_icon": "far fa-clock",
                    "pattern": "^(\\d+\\.?\\s*(s|m|h|d|day)\\s*)+$",
                    "hidden": true,
                    "help_text": "Use to set an upper-limit for the time requirement for each process. Should be a string in the format integer-unit e.g. `--max_time '2.h'`"
                }
            }
        },
        "generic_options": {
            "title": "Generic options",
            "type": "object",
            "fa_icon": "fas fa-file-import",
            "description": "Less common options for the pipeline, typically set in a config file.",
            "help_text": "These options are common to all nf-core pipelines and allow you to customise some of the core preferences for how the pipeline runs.\n\nTypically these options would be set in a Nextflow config file loaded for all pipeline runs, such as `~/.nextflow/config`.",
            "properties": {
                "help": {
                    "type": "boolean",
                    "description": "Display help text.",
                    "fa_icon": "fas fa-question-circle",
                    "default": false,
                    "hidden": true
                },
                "version": {
                    "type": "boolean",
                    "description": "Display version and exit.",
                    "fa_icon": "fas fa-question-circle",
                    "default": false,
                    "hidden": true
                },
                "publish_dir_mode": {
                    "type": "string",
                    "default": "copy",
                    "description": "Method used to save pipeline results to output directory.",
                    "help_text": "The Nextflow `publishDir` option specifies which intermediate files should be saved to the output directory. This option tells the pipeline what method should be used to move these files. See [Nextflow docs](https://www.nextflow.io/docs/latest/process.html#publishdir) for details.",
                    "fa_icon": "fas fa-copy",
                    "enum": ["symlink", "rellink", "link", "copy", "copyNoFollow", "move"],
                    "hidden": true
                },
                "email_on_fail": {
                    "type": "string",
                    "description": "Email address for completion summary, only when pipeline fails.",
                    "fa_icon": "fas fa-exclamation-triangle",
                    "pattern": "^([a-zA-Z0-9_\\-\\.]+)@([a-zA-Z0-9_\\-\\.]+)\\.([a-zA-Z]{2,5})$",
                    "help_text": "An email address to send a summary email to when the pipeline is completed - ONLY sent if the pipeline does not exit successfully.",
                    "hidden": true
                },
                "plaintext_email": {
                    "type": "boolean",
                    "description": "Send plain-text email instead of HTML.",
                    "fa_icon": "fas fa-remove-format",
                    "default": false,
                    "hidden": true
                },
                "max_multiqc_email_size": {
                    "type": "string",
                    "description": "File size limit when attaching MultiQC reports to summary emails.",
                    "pattern": "^\\d+(\\.\\d+)?\\.?\\s*(K|M|G|T)?B$",
                    "default": "25.MB",
                    "fa_icon": "fas fa-file-upload",
                    "hidden": true
                },
                "monochrome_logs": {
                    "type": "boolean",
                    "description": "Do not use coloured log outputs.",
                    "fa_icon": "fas fa-palette",
                    "default": false,
                    "hidden": true
                },
                "hook_url": {
                    "type": "string",
                    "description": "Incoming hook URL for messaging service",
                    "fa_icon": "fas fa-people-group",
                    "help_text": "Incoming hook URL for messaging service. Currently, MS Teams and Slack are supported.",
                    "hidden": true
                },
                "multiqc_config": {
                    "type": "string",
                    "format": "file-path",
                    "description": "Custom config file to supply to MultiQC.",
                    "fa_icon": "fas fa-cog",
                    "hidden": true
                },
                "skip_table_plots": {
                    "type": "boolean",
                    "description": "Skip protein/peptide table plots with pmultiqc for large dataset.",
                    "fa_icon": "fas fa-toggle-on",
                    "default": false
                },
                "multiqc_logo": {
                    "type": "string",
                    "description": "Custom logo file to supply to MultiQC. File name must also be set in the MultiQC config file",
                    "fa_icon": "fas fa-image",
                    "hidden": true
                },
                "multiqc_methods_description": {
                    "type": "string",
                    "description": "Custom MultiQC yaml file containing HTML including a methods description.",
                    "fa_icon": "fas fa-cog"
                },
                "validate_params": {
                    "type": "boolean",
                    "description": "Boolean whether to validate parameters against the schema at runtime",
                    "default": true,
                    "fa_icon": "fas fa-check-square",
                    "hidden": true
                },
                "validationShowHiddenParams": {
                    "type": "boolean",
                    "fa_icon": "far fa-eye-slash",
                    "description": "Show all params when using `--help`",
                    "default": false,
                    "hidden": true,
                    "help_text": "By default, parameters set as _hidden_ in the schema are not shown on the command line when a user runs with `--help`. Specifying this option will tell the pipeline to show all parameters."
                },
<<<<<<< HEAD
                "singularity_pull_docker_container": {
                    "type": "boolean",
                    "description": "This parameter force singularity to pull the contain from docker instead of using the singularity image",
                    "hidden": true,
                    "fa_icon": "fas fa-bacon"
                },
                "hostnames": {
                    "type": "string",
                    "description": "Institutional configs hostname.",
                    "hidden": true,
                    "fa_icon": "fas fa-users-cog"
=======
                "validationFailUnrecognisedParams": {
                    "type": "boolean",
                    "fa_icon": "far fa-check-circle",
                    "description": "Validation of parameters fails when an unrecognised parameter is found.",
                    "default": false,
                    "hidden": true,
                    "help_text": "By default, when an unrecognised parameter is found, it returns a warinig."
                },
                "validationLenientMode": {
                    "type": "boolean",
                    "fa_icon": "far fa-check-circle",
                    "description": "Validation of parameters in lenient more.",
                    "default": false,
                    "hidden": true,
                    "help_text": "Allows string values that are parseable as numbers or booleans. For further information see [JSONSchema docs](https://github.com/everit-org/json-schema#lenient-mode)."
>>>>>>> 6087f4ae
                }
            }
        }
    },
    "allOf": [
        {
            "$ref": "#/definitions/input_output_options"
        },
        {
            "$ref": "#/definitions/protein_database"
        },
        {
            "$ref": "#/definitions/spectrum_preprocessing"
        },
        {
            "$ref": "#/definitions/database_search"
        },
        {
            "$ref": "#/definitions/modification_localization"
        },
        {
            "$ref": "#/definitions/peptide_re_indexing"
        },
        {
            "$ref": "#/definitions/psm_re_scoring_general"
        },
        {
            "$ref": "#/definitions/psm_re_scoring_percolator"
        },
        {
            "$ref": "#/definitions/psm_re_scoring_distribution_fitting"
        },
        {
            "$ref": "#/definitions/consensus_id"
        },
        {
            "$ref": "#/definitions/feature_mapper"
        },
        {
            "$ref": "#/definitions/isobaric_analyzer"
        },
        {
            "$ref": "#/definitions/protein_inference"
        },
        {
            "$ref": "#/definitions/protein_quantification_dda"
        },
        {
            "$ref": "#/definitions/protein_quantification_lfq"
        },
        {
            "$ref": "#/definitions/DIA-NN"
        },
        {
            "$ref": "#/definitions/statistical_post_processing"
        },
        {
            "$ref": "#/definitions/quality_control"
        },
        {
            "$ref": "#/definitions/institutional_config_options"
        },
        {
            "$ref": "#/definitions/max_job_request_options"
        },
        {
            "$ref": "#/definitions/generic_options"
        }
    ]
}<|MERGE_RESOLUTION|>--- conflicted
+++ resolved
@@ -14,18 +14,9 @@
             "properties": {
                 "input": {
                     "type": "string",
-<<<<<<< HEAD
                     "mimetype": "text/tsv",
                     "description": "URI/path to an [SDRF](https://github.com/bigbio/proteomics-metadata-standard/tree/master/annotated-projects) file (.sdrf.tsv) **OR** [OpenMS-style experimental design](https://abibuilder.cs.uni-tuebingen.de/archive/openms/Documentation/release/latest/html/classOpenMS_1_1ExperimentalDesign.html#details) with paths to spectra files (.tsv)",
                     "help_text": "Input is specified by using a path or URI to a PRIDE Sample to Data Relation Format file (SDRF), e.g. as part of a submitted and\nannotated PRIDE experiment (see [here](https://github.com/bigbio/proteomics-metadata-standard/tree/master/annotated-projects) for examples). Input files will be downloaded and cached from the URIs specified in the SDRF file.\nAn OpenMS-style experimental design will be generated based on the factor columns of the SDRF. The settings for the\nfollowing parameters will currently be overwritten by the ones specified in the SDRF:\n\n    * `fixed_mods`,\n    * `variable_mods`,\n    * `precursor_mass_tolerance`,\n    * `precursor_mass_tolerance_unit`,\n    * `fragment_mass_tolerance`,\n    * `fragment_mass_tolerance_unit`,\n    * `fragment_method`,\n    * `enzyme`\n  You can also specify an [OpenMS-style experimental design](https://abibuilder.cs.uni-tuebingen.de/archive/openms/Documentation/release/latest/html/classOpenMS_1_1ExperimentalDesign.html#details) directly (.tsv ending). In this case, the aforementioned parameters have to be specified or defaults will be used.",
-=======
-                    "format": "file-path",
-                    "exists": true,
-                    "mimetype": "text/csv",
-                    "pattern": "^\\S+\\.csv$",
-                    "description": "Path to comma-separated file containing information about the samples in the experiment.",
-                    "help_text": "You will need to create a design file with information about the samples in your experiment before running the pipeline. Use this parameter to specify its location. It has to be a comma-separated file with 3 columns, and a header row. See [usage docs](https://nf-co.re/quantms/usage#samplesheet-input).",
->>>>>>> 6087f4ae
                     "fa_icon": "fas fa-file-csv"
                 },
                 "outdir": {
@@ -379,20 +370,10 @@
             "properties": {
                 "unmatched_action": {
                     "type": "string",
-<<<<<<< HEAD
                     "description": "What to do when peptides are found that do not follow a unified set of rules (since search engines sometimes differ in their interpretation of them). ",
                     "default": "warn",
                     "fa_icon": "far fa-check-square",
                     "enum": ["warn", "error", "remove"]
-=======
-                    "format": "file-path",
-                    "exists": true,
-                    "mimetype": "text/plain",
-                    "pattern": "^\\S+\\.fn?a(sta)?(\\.gz)?$",
-                    "description": "Path to FASTA genome file.",
-                    "help_text": "This parameter is *mandatory* if `--genome` is not specified. If you don't have a BWA index available this will be generated for you automatically. Combine with `--save_reference` to save BWA index for future runs.",
-                    "fa_icon": "far fa-file-code"
->>>>>>> 6087f4ae
                 },
                 "IL_equivalent": {
                     "type": "boolean",
@@ -1231,6 +1212,13 @@
                     "description": "Custom MultiQC yaml file containing HTML including a methods description.",
                     "fa_icon": "fas fa-cog"
                 },
+                "tracedir": {
+                    "type": "string",
+                    "description": "Directory to keep pipeline Nextflow logs and reports.",
+                    "default": "${params.outdir}/pipeline_info",
+                    "fa_icon": "fas fa-cogs",
+                    "hidden": true
+                },
                 "validate_params": {
                     "type": "boolean",
                     "description": "Boolean whether to validate parameters against the schema at runtime",
@@ -1246,7 +1234,6 @@
                     "hidden": true,
                     "help_text": "By default, parameters set as _hidden_ in the schema are not shown on the command line when a user runs with `--help`. Specifying this option will tell the pipeline to show all parameters."
                 },
-<<<<<<< HEAD
                 "singularity_pull_docker_container": {
                     "type": "boolean",
                     "description": "This parameter force singularity to pull the contain from docker instead of using the singularity image",
@@ -1258,7 +1245,7 @@
                     "description": "Institutional configs hostname.",
                     "hidden": true,
                     "fa_icon": "fas fa-users-cog"
-=======
+                },
                 "validationFailUnrecognisedParams": {
                     "type": "boolean",
                     "fa_icon": "far fa-check-circle",
@@ -1274,7 +1261,6 @@
                     "default": false,
                     "hidden": true,
                     "help_text": "Allows string values that are parseable as numbers or booleans. For further information see [JSONSchema docs](https://github.com/everit-org/json-schema#lenient-mode)."
->>>>>>> 6087f4ae
                 }
             }
         }
