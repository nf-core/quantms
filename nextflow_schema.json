{
    "$schema": "http://json-schema.org/draft-07/schema",
    "$id": "https://raw.githubusercontent.com/nf-core/quantms/master/nextflow_schema.json",
    "title": "nf-core/quantms pipeline parameters",
    "description": "Quantitative Mass Spectrometry nf-core workflow",
    "type": "object",
    "definitions": {
        "input_output_options": {
            "title": "Input/output options",
            "type": "object",
            "fa_icon": "fas fa-terminal",
            "description": "Define where the pipeline should find input data and save output data.",
            "required": ["input", "outdir"],
            "properties": {
                "input": {
                    "type": "string",
<<<<<<< HEAD
                    "mimetype": "text/tsv",
=======
                    "format": "file-path",
                    "exists": true,
                    "mimetype": "text/tsv",
                    "pattern": "^\\S+\\.(?:tsv|sdrf)$",
>>>>>>> b21c7032
                    "description": "URI/path to an [SDRF](https://github.com/bigbio/proteomics-metadata-standard/tree/master/annotated-projects) file (.sdrf.tsv) **OR** [OpenMS-style experimental design](https://abibuilder.cs.uni-tuebingen.de/archive/openms/Documentation/release/latest/html/classOpenMS_1_1ExperimentalDesign.html#details) with paths to spectra files (.tsv)",
                    "help_text": "Input is specified by using a path or URI to a PRIDE Sample to Data Relation Format file (SDRF), e.g. as part of a submitted and\nannotated PRIDE experiment (see [here](https://github.com/bigbio/proteomics-metadata-standard/tree/master/annotated-projects) for examples). Input files will be downloaded and cached from the URIs specified in the SDRF file.\nAn OpenMS-style experimental design will be generated based on the factor columns of the SDRF. The settings for the\nfollowing parameters will currently be overwritten by the ones specified in the SDRF:\n\n    * `fixed_mods`,\n    * `variable_mods`,\n    * `precursor_mass_tolerance`,\n    * `precursor_mass_tolerance_unit`,\n    * `fragment_mass_tolerance`,\n    * `fragment_mass_tolerance_unit`,\n    * `fragment_method`,\n    * `enzyme`\n  You can also specify an [OpenMS-style experimental design](https://abibuilder.cs.uni-tuebingen.de/archive/openms/Documentation/release/latest/html/classOpenMS_1_1ExperimentalDesign.html#details) directly (.tsv ending). In this case, the aforementioned parameters have to be specified or defaults will be used.",
                    "fa_icon": "fas fa-file-csv"
                },
                "outdir": {
                    "type": "string",
                    "description": "The output directory where the results will be saved.",
                    "default": "./results",
                    "fa_icon": "fas fa-folder-open"
                },
                "email": {
                    "type": "string",
                    "description": "Email address for completion summary.",
                    "fa_icon": "fas fa-envelope",
                    "help_text": "Set this parameter to your e-mail address to get a summary e-mail with details of the run sent to you when the workflow exits. If set in your user config file (`~/.nextflow/config`) then you don't need to specify this on the command line for every run.",
                    "pattern": "^([a-zA-Z0-9_\\-\\.]+)@([a-zA-Z0-9_\\-\\.]+)\\.([a-zA-Z]{2,5})$"
                },
                "multiqc_title": {
                    "type": "string",
                    "description": "MultiQC report title. Printed as page header, used for filename if not otherwise specified.",
                    "fa_icon": "fas fa-file-signature"
                },
                "root_folder": {
                    "type": "string",
                    "description": "Root folder in which the spectrum files specified in the SDRF/design are searched",
                    "fa_icon": "fas fa-folder",
                    "help_text": "This optional parameter can be used to specify a root folder in which the spectrum files specified in the SDRF/design are searched.\nIt is usually used if you have a local version of the experiment already. Note that this option does not support recursive\nsearching yet."
                },
                "local_input_type": {
                    "type": "string",
                    "description": "Overwrite the file type/extension of the filename as specified in the SDRF/design",
                    "fa_icon": "fas fa-file-invoice",
                    "default": "mzML",
                    "help_text": "If the above [`--root_folder`](#root_folder) was given to load local input files, this overwrites the file type/extension of\nthe filename as specified in the SDRF/design. Usually used in case you have an mzML-converted version of the files already. Needs to be\none of 'mzML' or 'raw' (the letter cases should match your files exactly)."
                },
                "acquisition_method": {
                    "type": "string",
                    "description": "Proteomics data acquisition method",
                    "default": "dda",
                    "enum": ["dda", "dia"],
                    "fa_icon": "far fa-list-ol"
                }
            }
        },
        "protein_database": {
            "title": "Protein database",
            "type": "object",
            "description": "Settings that relate to the mandatory protein database and the optional generation of decoy entries. Note: Decoys for DIA will be created internally.",
            "default": "",
            "properties": {
                "database": {
<<<<<<< HEAD
                    "type": "string",
                    "description": "The `fasta` protein database used during database search. *Note:* For DIA data, it must not contain decoys.",
                    "fa_icon": "fas fa-file",
                    "help_text": "Since the database is not included in an SDRF, this parameter always needs to be given to specify the input protein database\nwhen you run the pipeline. Remember to include contaminants (and decoys if not in DIA mode and if not added in the pipeline with [`--add_decoys`](#add_decoys))\n\n```bash\n--database '[path to fasta protein database]'\n```"
                },
                "add_decoys": {
                    "type": "boolean",
                    "description": "Generate and append decoys to the given protein database",
                    "fa_icon": "fas fa-coins",
                    "help_text": "If decoys were not yet included in the input database, they have to be appended by OpenMS DecoyGenerator by adding this flag (TODO allow specifying generator type).\nDefault: pseudo-reverse peptides"
                },
                "decoy_string": {
                    "type": "string",
                    "description": "Pre- or suffix of decoy proteins in their accession",
                    "default": "DECOY_",
                    "fa_icon": "fas fa-font",
                    "help_text": "If [`--add-decoys`](#add_decoys) was set, this setting is used during generation and passed to all tools that need decoy information.\n If decoys were appended to the database externally, this setting needs to match the used affix. (While OpenMS tools can infer the affix automatically, some thirdparty tools might not.)\nTypical values are 'rev', 'decoy', 'dec'. Look for them in your database."
                },
                "decoy_string_position": {
                    "type": "string",
=======
                    "type": "string",
                    "format": "file-path",
                    "exists": true,
                    "mimetype": "text/fasta",
                    "pattern": "^\\S+\\.(?:fasta|fa)$",
                    "description": "The `fasta` protein database used during database search. *Note:* For DIA data, it must not contain decoys.",
                    "fa_icon": "fas fa-file",
                    "help_text": "Since the database is not included in an SDRF, this parameter always needs to be given to specify the input protein database\nwhen you run the pipeline. Remember to include contaminants (and decoys if not in DIA mode and if not added in the pipeline with [`--add_decoys`](#add_decoys))\n\n```bash\n--database '[path to fasta protein database]'\n```"
                },
                "add_decoys": {
                    "type": "boolean",
                    "description": "Generate and append decoys to the given protein database",
                    "fa_icon": "fas fa-coins",
                    "help_text": "If decoys were not yet included in the input database, they have to be appended by OpenMS DecoyGenerator by adding this flag (TODO allow specifying generator type).\nDefault: pseudo-reverse peptides"
                },
                "decoy_string": {
                    "type": "string",
                    "description": "Pre- or suffix of decoy proteins in their accession",
                    "default": "DECOY_",
                    "fa_icon": "fas fa-font",
                    "help_text": "If [`--add-decoys`](#add_decoys) was set, this setting is used during generation and passed to all tools that need decoy information.\n If decoys were appended to the database externally, this setting needs to match the used affix. (While OpenMS tools can infer the affix automatically, some thirdparty tools might not.)\nTypical values are 'rev', 'decoy', 'dec'. Look for them in your database."
                },
                "decoy_string_position": {
                    "type": "string",
>>>>>>> b21c7032
                    "description": "Location of the decoy marker string in the `fasta` accession. Before (prefix) or after (suffix)",
                    "default": "prefix",
                    "fa_icon": "fas fa-list-ol",
                    "help_text": "Prefix is highly recommended. Only in case an external tool marked decoys with a suffix, e.g. `sp|Q12345|ProteinA_DECOY` change this parameter to suffix."
                },
                "decoy_method": {
                    "type": "string",
                    "description": "Choose the method to produce decoys from input target database.",
                    "default": "reverse",
                    "fa_icon": "fas fa-list-ol",
                    "enum": ["reverse", "shuffle"]
                },
                "shuffle_max_attempts": {
                    "type": "integer",
                    "description": "Maximum nr. of attempts to lower the amino acid sequence identity between target and decoy for the shuffle algorithm",
                    "default": 30,
                    "fa_icon": "fas fa-sliders-h"
                },
                "shuffle_sequence_identity_threshold": {
                    "type": "number",
                    "description": "Target-decoy amino acid sequence identity threshold for the shuffle algorithm. if the sequence identity is above this threshold, shuffling is repeated. In case of repeated failure, individual amino acids are 'mutated' to produce a difference amino acid sequence.",
                    "default": 0.5,
                    "fa_icon": "fas fa-sliders-h"
                },
                "decoydatabase_debug": {
                    "type": "integer",
                    "description": "Debug level for DecoyDatabase step. Increase for verbose logging.",
                    "fa_icon": "fas fa-bug",
                    "default": 0,
                    "hidden": true
                }
            },
            "fa_icon": "fas fa-database",
            "required": ["database"]
        },
        "spectrum_preprocessing": {
            "title": "Spectrum preprocessing",
            "type": "object",
            "description": "In case you start from profile mode mzMLs or the internal preprocessing during conversion with the ThermoRawFileParser fails (e.g. due to new instrument types), preprocessing has to be performed with OpenMS. Use this section to configure.",
            "default": "",
            "properties": {
                "openms_peakpicking": {
                    "type": "boolean",
                    "description": "Activate OpenMS-internal peak picking",
                    "fa_icon": "far fa-check-square",
                    "help_text": "Activate OpenMS-internal peak picking with the tool PeakPickerHiRes. Skips already picked spectra."
                },
                "peakpicking_inmemory": {
                    "type": "boolean",
                    "description": "Perform peakpicking in memory",
                    "fa_icon": "far fa-check-square",
                    "help_text": "Perform peakpicking in memory. Use only if problems occur."
                },
                "peakpicking_ms_levels": {
                    "type": "string",
                    "description": "Which MS levels to pick as comma separated list. Leave empty for auto-detection.",
                    "fa_icon": "fas fa-font",
                    "help_text": "Which MS levels to pick as comma separated list, e.g. `--peakpicking_ms_levels 1,2`. Leave empty for auto-detection."
                }
            },
            "fa_icon": "far fa-chart-bar"
        },
        "database_search": {
            "title": "Database search",
            "type": "object",
            "description": "",
            "default": "",
            "properties": {
                "search_engines": {
                    "type": "string",
                    "description": "A comma separated list of search engines. Valid: comet, msgf",
                    "default": "comet",
                    "fa_icon": "fas fa-tasks",
                    "help_text": "A comma-separated list of search engines to run in parallel on each mzML file. Currently supported: comet and msgf (default: comet)\nIf more than one search engine is given, results are combined based on posterior error probabilities (see the different types\nof estimation procedures under [`--posterior_probabilities`](#posterior_probabilities)). Combination is done with\n[ConsensusID](https://abibuilder.cs.uni-tuebingen.de/archive/openms/Documentation/release/latest/html/TOPP_ConsensusID.html).\nSee also its corresponding [`--consensusid_algorithm`](#--consensusid_algorithm) parameter for different combination strategies.\nCombinations may profit from an increased [`--num_hits`](#--num_hits) parameter."
                },
                "enzyme": {
                    "type": "string",
                    "description": "The enzyme to be used for in-silico digestion, in 'OpenMS format'",
                    "default": "Trypsin",
                    "fa_icon": "fas fa-list-ol",
                    "help_text": "Specify which enzymatic restriction should be applied, e.g. 'unspecific cleavage', 'Trypsin' (default), see OpenMS\n[enzymes](https://github.com/OpenMS/OpenMS/blob/develop/share/OpenMS/CHEMISTRY/Enzymes.xml). Note: MSGF does not support extended\ncutting rules, as used by default with `Trypsin`. I.e. if you specify `Trypsin` with MSGF, it will be automatically converted to\n`Trypsin/P`= 'Trypsin without proline rule'."
                },
                "num_enzyme_termini": {
                    "type": "string",
                    "description": "Specify the amount of termini matching the enzyme cutting rules for a peptide to be considered. Valid values are `fully` (default), `semi`, or `none`",
                    "default": "fully",
                    "fa_icon": "fas fa-list-ol",
                    "enum": ["fully", "semi", "none"]
                },
                "allowed_missed_cleavages": {
                    "type": "integer",
                    "description": "Specify the maximum number of allowed missed enzyme cleavages in a peptide. The parameter is not applied if `unspecific cleavage` is specified as enzyme.",
                    "default": 2,
                    "fa_icon": "fas fa-sliders-h"
                },
                "precursor_mass_tolerance": {
                    "type": "integer",
                    "description": "Precursor mass tolerance used for database search. For High-Resolution instruments a precursor mass tolerance value of 5 ppm is recommended (i.e. 5). See also [`--precursor_mass_tolerance_unit`](#precursor_mass_tolerance_unit).",
                    "default": 5,
                    "fa_icon": "fas fa-sliders-h"
                },
                "precursor_mass_tolerance_unit": {
                    "type": "string",
                    "description": "Precursor mass tolerance unit used for database search. Possible values are 'ppm' (default) and 'Da'.",
                    "default": "ppm",
                    "fa_icon": "fas fa-sliders-h",
                    "enum": ["Da", "ppm"]
                },
                "fragment_mass_tolerance": {
                    "type": "number",
                    "description": "Fragment mass tolerance used for database search. The default of 0.03 Da is for high-resolution instruments.",
                    "default": 0.03,
                    "fa_icon": "fas fa-sliders-h",
                    "help_text": "Caution: for Comet we are estimating the `fragment_bin_tolerance` parameter based on this automatically."
                },
                "fragment_mass_tolerance_unit": {
                    "type": "string",
                    "description": "Fragment mass tolerance unit used for database search. Possible values are 'ppm' (default) and 'Da'.",
                    "default": "Da",
                    "fa_icon": "fas fa-list-ol",
                    "help_text": "Caution: for Comet we are estimating the `fragment_bin_tolerance` parameter based on this automatically.",
                    "enum": ["Da", "ppm"]
                },
                "fixed_mods": {
                    "type": "string",
                    "description": "A comma-separated list of fixed modifications with their Unimod name to be searched during database search",
                    "default": "Carbamidomethyl (C)",
                    "fa_icon": "fas fa-tasks",
                    "help_text": "Specify which fixed modifications should be applied to the database search (eg. '' or 'Carbamidomethyl (C)', see Unimod modifications\nin the style '({unimod name} ({optional term specificity} {optional origin})').\nAll possible modifications can be found in the restrictions mentioned in the command line documentation of e.g. [CometAdapter](https://abibuilder.cs.uni-tuebingen.de/archive/openms/Documentation/release/latest/html/TOPP_CometAdapter.html) (scroll down a bit for the complete set).\nMultiple fixed modifications can be specified comma separated (e.g. 'Carbamidomethyl (C),Oxidation (M)').\nFixed modifications need to be found at every matching amino acid for a peptide to be reported."
                },
                "variable_mods": {
                    "type": "string",
                    "description": "A comma-separated list of variable modifications with their Unimod name to be searched during database search",
                    "default": "Oxidation (M)",
                    "fa_icon": "fas fa-tasks",
                    "help_text": "Specify which variable modifications should be applied to the database search (eg. '' or 'Oxidation (M)', see Unimod modifications\nin the style '({unimod name} ({optional term specificity} {optional origin})').\nAll possible modifications can be found in the restrictions mentioned in the command line documentation of e.g. [CometAdapter](https://abibuilder.cs.uni-tuebingen.de/archive/openms/Documentation/release/latest/html/TOPP_CometAdapter.html) (scroll down a bit for the complete set).\nMultiple variable modifications can be specified comma separated (e.g. 'Carbamidomethyl (C),Oxidation (M)').\nVariable modifications may or may not be found at matching amino acids for a peptide to be reported."
                },
                "fragment_method": {
                    "type": "string",
                    "description": "The fragmentation method used during tandem MS. (MS/MS or MS2).",
                    "default": "HCD",
                    "fa_icon": "fas fa-list-ol",
                    "help_text": "Currently unsupported. Defaults to `ALL` for Comet and `from_spectrum`, for MSGF. Should be a sensible default for 99% of the cases.",
                    "hidden": true
                },
                "isotope_error_range": {
                    "type": "string",
                    "description": "Comma-separated range of integers with allowed isotope peak errors for precursor tolerance (like MS-GF+ parameter '-ti'). E.g. -1,3",
                    "default": "0,1",
                    "fa_icon": "fas fa-tasks",
                    "help_text": "Range of integers with allowed isotope peak errors (like MS-GF+ parameter '-ti'). Takes into account the error introduced by choosing a non-monoisotopic peak for fragmentation. Combined with 'precursor_mass_tolerance'/'precursor_error_units', this determines the actual precursor mass tolerance. E.g. for experimental mass 'exp' and calculated mass 'calc', '-precursor_mass_tolerance 20 -precursor_error_units ppm -isotope_error_range -1,2' tests '|exp - calc - n * 1.00335 Da| < 20 ppm' for n = -1, 0, 1, 2."
                },
                "instrument": {
                    "type": "string",
                    "description": "Type of instrument that generated the data. 'low_res' or 'high_res' (default; refers to LCQ and LTQ instruments)",
                    "default": "high_res",
                    "fa_icon": "fas fa-list-ol"
                },
                "protocol": {
                    "type": "string",
                    "description": "MSGF only: Labeling or enrichment protocol used, if any. Default: automatic",
                    "default": "automatic",
                    "fa_icon": "fas fa-list-ol"
                },
                "min_precursor_charge": {
                    "type": "integer",
                    "description": "Minimum precursor ion charge. Omit the '+'",
                    "default": 2,
                    "fa_icon": "fas fa-sliders-h"
                },
                "max_precursor_charge": {
                    "type": "integer",
                    "description": "Maximum precursor ion charge. Omit the '+'",
                    "default": 4,
                    "fa_icon": "fas fa-sliders-h"
                },
                "min_peptide_length": {
                    "type": "integer",
                    "description": "Minimum peptide length to consider (works with MSGF and in newer Comet versions)",
                    "default": 6,
                    "fa_icon": "fas fa-sliders-h"
                },
                "max_peptide_length": {
                    "type": "integer",
                    "description": "Maximum peptide length to consider (works with MSGF and in newer Comet versions)",
                    "default": 40,
                    "fa_icon": "fas fa-sliders-h"
                },
                "num_hits": {
                    "type": "integer",
                    "description": "Specify the maximum number of top peptide candidates per spectrum to be reported by the search engine. Default: 1",
                    "default": 1,
                    "fa_icon": "fas fa-sliders-h"
                },
                "max_mods": {
                    "type": "integer",
                    "description": "Maximum number of modifications per peptide. If this value is large, the search may take very long.",
                    "default": 3,
                    "fa_icon": "fas fa-sliders-h"
                },
                "min_pr_mz": {
                    "type": "number",
                    "description": "The minimum precursor m/z for the in silico library generation or library-free search",
                    "fa_icon": "fas fa-filter"
                },
                "max_pr_mz": {
                    "type": "number",
                    "description": "The maximum precursor m/z for the in silico library generation or library-free search",
                    "fa_icon": "fas fa-filter"
                },
                "min_fr_mz": {
                    "type": "number",
                    "description": "The minimum fragment m/z for the in silico library generation or library-free search",
                    "fa_icon": "fas fa-filter"
                },
                "max_fr_mz": {
                    "type": "number",
                    "description": "The maximum fragment m/z for the in silico library generation or library-free search",
                    "fa_icon": "fas fa-filter"
                },
                "db_debug": {
                    "type": "integer",
                    "description": "Debug level when running the database search. Logs become more verbose and at '>5' temporary files are kept.",
                    "fa_icon": "fas fa-bug",
                    "default": 0,
                    "hidden": true
                }
            },
            "fa_icon": "fas fa-search"
        },
        "modification_localization": {
            "title": "Modification localization",
            "type": "object",
            "description": "Settings for calculating a localization probability with LucXor for modifications with multiple candidate amino acids in a peptide.",
            "default": "",
            "properties": {
                "enable_mod_localization": {
                    "type": "boolean",
                    "description": "Turn the mechanism on.",
                    "fa_icon": "fas fa-toggle-on"
                },
                "mod_localization": {
                    "type": "string",
                    "description": "Which variable modifications to use for scoring their localization.",
                    "default": "Phospho (S),Phospho (T),Phospho (Y)",
                    "fa_icon": "fas fa-tasks"
                },
                "luciphor_neutral_losses": {
                    "type": "string",
                    "description": "List of neutral losses to consider for mod. localization.",
                    "fa_icon": "fas fa-font",
                    "help_text": "List the types of neutral losses that you want to consider. The residue field is case sensitive. For example: lower case 'sty' implies that the neutral loss can only occur if the specified modification is present.\nSyntax: 'NL = <RESDIUES> -<NEUTRAL_LOSS_MOLECULAR_FORMULA> <MASS_LOST>'\n(default: '[sty -H3PO4 -97.97690]')",
                    "hidden": true
                },
                "luciphor_decoy_mass": {
                    "type": "number",
                    "description": "How much to add to an amino acid to make it a decoy for mod. localization.",
                    "fa_icon": "fas fa-font",
                    "hidden": true
                },
                "luciphor_decoy_neutral_losses": {
                    "type": "string",
                    "description": "List of neutral losses to consider for mod. localization from an internally generated decoy sequence.",
                    "fa_icon": "fas fa-font",
                    "help_text": "For handling the neutral loss from a decoy sequence. The syntax for this is identical to that of the normal neutral losses given above except that the residue is always 'X'. Syntax: DECOY_NL = X -<NEUTRAL_LOSS_MOLECULAR_FORMULA> <MASS_LOST> (default: '[X -H3PO4 -97.97690]')",
                    "hidden": true
                },
                "luciphor_debug": {
                    "type": "integer",
                    "fa_icon": "fas fa-bug",
                    "description": "Debug level for Luciphor step. Increase for verbose logging and keeping temp files.",
                    "hidden": true
                }
            },
            "fa_icon": "fas fa-search-location"
        },
        "peptide_re_indexing": {
            "title": "Peptide re-indexing",
            "type": "object",
            "description": "",
            "default": "",
            "properties": {
                "unmatched_action": {
                    "type": "string",
                    "description": "What to do when peptides are found that do not follow a unified set of rules (since search engines sometimes differ in their interpretation of them). ",
                    "default": "warn",
                    "fa_icon": "far fa-check-square",
                    "enum": ["warn", "error", "remove"]
                },
                "IL_equivalent": {
                    "type": "boolean",
                    "description": "Should isoleucine and leucine be treated interchangeably when mapping search engine hits to the database? Default: true",
                    "default": true,
                    "fa_icon": "far fa-check-square"
                }
            },
            "fa_icon": "fas fa-project-diagram"
        },
        "psm_re_scoring_general": {
            "title": "PSM re-scoring (general)",
            "type": "object",
            "description": "Choose between different rescoring/posterior probability calculation methods and set them up.",
            "default": "",
            "properties": {
                "posterior_probabilities": {
                    "type": "string",
                    "description": "How to calculate posterior probabilities for PSMs:\n\n* 'percolator' = Re-score based on PSM-feature-based SVM and transform distance\n    to hyperplane for posteriors\n* 'fit_distributions' = Fit positive and negative distributions to scores\n    (similar to PeptideProphet)",
                    "fa_icon": "fas fa-list-ol",
                    "default": "percolator",
                    "enum": ["percolator", "fit_distributions"]
                },
                "run_fdr_cutoff": {
                    "type": "number",
                    "description": "FDR cutoff on PSM level (or peptide level; see Percolator options) *per run* before going into feature finding, map alignment and inference. This can be seen as a pre-filter. See ",
                    "default": 0.01,
                    "fa_icon": "fas fa-filter"
                },
                "idfilter_debug": {
                    "type": "integer",
                    "description": "Debug level when running the IDFilter step. Increase for verbose logging",
                    "fa_icon": "fas fa-bug",
                    "hidden": true,
                    "default": 0
                },
                "pp_debug": {
                    "type": "integer",
                    "description": "Debug level when running the re-scoring. Logs become more verbose and at '>5' temporary files are kept.",
                    "fa_icon": "fas fa-bug",
                    "default": 0,
                    "hidden": true
                },
                "idscoreswitcher_debug": {
                    "type": "integer",
                    "description": "Debug level when running the re-scoring. Logs become more verbose and at '>5' temporary files are kept.",
                    "fa_icon": "fas fa-bug",
                    "default": 0,
                    "hidden": true
                }
            },
            "fa_icon": "fas fa-star-half-alt"
        },
        "psm_re_scoring_percolator": {
            "title": "PSM re-scoring (Percolator)",
            "type": "object",
            "description": "In the following you can find help for the Percolator specific options that are only used if [`--posterior_probabilities`](#posterior_probabilities) was set to 'percolator'.\nNote that there are currently some restrictions to the original options of Percolator:\n\n* no Percolator protein FDR possible (currently OpenMS' FDR is used on protein level)\n* no support for separate target and decoy databases (i.e. no min-max q-value calculation or target-decoy competition strategy)\n* no support for combined or experiment-wide peptide re-scoring. Currently search results per input file are submitted to Percolator independently.",
            "default": "",
            "properties": {
                "FDR_level": {
                    "type": "string",
                    "description": "Calculate FDR on PSM ('psm-level-fdrs') or peptide level ('peptide-level-fdrs')?",
                    "default": "peptide-level-fdrs",
                    "fa_icon": "fas fa-list-ol",
                    "enum": ["peptide-level-fdrs", "psm-level-fdrs"]
                },
                "train_FDR": {
                    "type": "number",
                    "description": "The FDR cutoff to be used during training of the SVM.",
                    "default": 0.05,
                    "fa_icon": "fas fa-sliders-h"
                },
                "test_FDR": {
                    "type": "number",
                    "description": "The FDR cutoff to be used during testing of the SVM.",
                    "default": 0.05,
                    "fa_icon": "fas fa-sliders-h"
                },
                "subset_max_train": {
                    "type": "integer",
                    "description": "Only train an SVM on a subset of PSMs, and use the resulting score vector to evaluate the other PSMs. Recommended when analyzing huge numbers (>1 million) of PSMs. When set to 0, all PSMs are used for training as normal. This is a runtime vs. quality tradeoff. Default: 300,000",
                    "default": 300000,
                    "fa_icon": "fas fa-sliders-h"
                },
                "klammer": {
                    "type": "boolean",
                    "description": "Retention time features are calculated as in Klammer et al. instead of with Elude. Default: false",
                    "fa_icon": "far fa-check-square",
                    "hidden": true
                },
                "description_correct_features": {
                    "type": "integer",
                    "description": "Use additional features whose values are learnt by correct entries. See help text. Default: 0 = none",
                    "fa_icon": "fas fa-list-ol",
                    "help_text": "Percolator provides the possibility to use so called description of correct features, i.e. features for which desirable values are learnt from the previously identified target PSMs. The absolute value of the difference between desired value and observed value is then used as predictive features.\n\n1 -> iso-electric point\n\n2 -> mass calibration\n\n4 -> retention time\n\n8 -> `delta_retention_time * delta_mass_calibration`"
                },
                "percolator_debug": {
                    "type": "integer",
                    "description": "Debug level for Percolator step. Increase for verbose logging",
                    "fa_icon": "fas fa-bug",
                    "default": 0,
                    "hidden": true
                }
            },
            "fa_icon": "fas fa-star-half"
        },
        "psm_re_scoring_distribution_fitting": {
            "title": "PSM re-scoring (distribution fitting)",
            "type": "object",
            "description": "Use this instead of Percolator if there are problems with Percolator (e.g. due to bad separation) or for performance",
            "default": "",
            "properties": {
                "outlier_handling": {
                    "type": "string",
                    "description": "How to handle outliers during fitting:\n\n* ignore_iqr_outliers (default): ignore outliers outside of `3*IQR` from Q1/Q3 for fitting\n* set_iqr_to_closest_valid: set IQR-based outliers to the last valid value for fitting\n* ignore_extreme_percentiles: ignore everything outside 99th and 1st percentile (also removes equal values like potential censored max values in XTandem)\n* none: do nothing",
                    "default": "none",
                    "fa_icon": "fas fa-list-ol",
                    "enum": ["none", "ignore_iqr_outliers", "set_iqr_to_closest_valid", "ignore_extreme_percentiles"]
                },
                "idpep_debug": {
                    "type": "integer",
                    "description": "Debug level for IDPEP step. Increase for verbose logging",
                    "fa_icon": "fas fa-bug",
                    "default": 0,
                    "hidden": true
                }
            },
            "fa_icon": "far fa-star-half"
        },
        "consensus_id": {
            "title": "Consensus ID",
            "type": "object",
            "description": "",
            "default": "",
            "properties": {
                "consensusid_algorithm": {
                    "type": "string",
                    "description": "How to combine the probabilities from the single search engines: best, combine using a sequence similarity-matrix (PEPMatrix), combine using shared ion count of peptides (PEPIons). See help for further info.",
                    "default": "best",
                    "fa_icon": "fas fa-list-ol",
                    "help_text": "Specifies how search engine results are combined: ConsensusID offers several algorithms that can aggregate results from multiple peptide identification engines ('search engines') into consensus identifications - typically one per MS2 spectrum. This works especially well for search engines that provide more than one peptide hit per spectrum, i.e. that report not just the best hit, but also a list of runner-up candidates with corresponding scores.\n\nThe available algorithms are:\n\n* PEPMatrix: Scoring based on posterior error probabilities (PEPs) and peptide sequence similarities. This algorithm uses a substitution matrix to score the similarity of sequences not listed by all search engines. It requires PEPs as the scores for all peptide hits.\n* PEPIons: Scoring based on posterior error probabilities (PEPs) and fragment ion similarities ('shared peak count'). This algorithm, too, requires PEPs as scores.\n* best: For each peptide ID, this uses the best score of any search engine as the consensus score.\n* worst: For each peptide ID, this uses the worst score of any search engine as the consensus score.\n* average: For each peptide ID, this uses the average score of all search engines as the consensus score.\n* ranks: Calculates a consensus score based on the ranks of peptide IDs in the results of different search engines. The final score is in the range (0, 1], with 1 being the best score.\n\nTo make scores comparable, for best, worst and average, PEPs are used as well. Peptide IDs are only considered the same if they map to exactly the same sequence (including modifications and their localization). Also isobaric aminoacids are (for now) only considered equal with the PEPMatrix/PEPIons algorithms.",
                    "enum": ["best", "PEPMatrix", "PEPIons"]
                },
                "consensusid_considered_top_hits": {
                    "type": "integer",
                    "description": "Only use the top N hits per search engine and spectrum for combination. Default: 0 = all",
                    "fa_icon": "fas fa-sliders-h",
                    "help_text": "Limits the number of alternative peptide hits considered per spectrum/feature for each identification run. This helps to reduce runtime, especially for the PEPMatrix and PEPIons algorithms, which involve costly 'all vs. all' comparisons of peptide hits per spectrum across engines."
                },
                "min_consensus_support": {
                    "type": "number",
                    "description": "A threshold for the ratio of occurrence/similarity scores of a peptide in other runs, to be reported. See help.",
                    "fa_icon": "fas fa-filter",
                    "help_text": "This allows filtering of peptide hits based on agreement between search engines. Every peptide sequence in the analysis has been identified by at least one search run. This parameter defines which fraction (between 0 and 1) of the remaining search runs must 'support' a peptide identification that should be kept. The meaning of 'support' differs slightly between algorithms: For best, worst, average and rank, each search run supports peptides that it has also identified among its top `consensusid_considered_top_hits` candidates. So `min_consensus_support` simply gives the fraction of additional search engines that must have identified a peptide. (For example, if there are three search runs, and only peptides identified by at least two of them should be kept, set `min_support` to 0.5.) For the similarity-based algorithms PEPMatrix and PEPIons, the 'support' for a peptide is the average similarity of the most-similar peptide from each (other) search run. (In the context of the JPR publication, this is the average of the similarity scores used in the consensus score calculation for a peptide.) Note: For most of the subsequent algorithms, only the best identification per spectrum is used."
                },
                "consensusid_debug": {
                    "type": "integer",
                    "description": "Debug level for ConsensusID. Increase for verbose logging",
                    "fa_icon": "fas fa-bug",
                    "hidden": true,
                    "default": 0
                }
            },
            "fa_icon": "fas fa-code-branch"
        },
        "isobaric_analyzer": {
            "title": "Isobaric analyzer",
            "type": "object",
            "description": "Extracts and normalizes labeling information",
            "default": "",
            "properties": {
                "select_activation": {
                    "type": "string",
                    "description": "Operate only on MSn scans where any of its precursors features a certain activation method. Set to empty to disable.",
                    "fa_icon": "fas fa-font",
                    "enum": ["HCD", "CID", "ETD", "ECD"]
                },
                "reporter_mass_shift": {
                    "type": "number",
                    "description": "Allowed shift (left to right) in Th from the expected position",
                    "default": 0.002,
                    "fa_icon": "fas fa-sliders-h"
                },
                "min_precursor_intensity": {
                    "type": "number",
                    "description": "Minimum intensity of the precursor to be extracted",
                    "default": 1.0,
                    "fa_icon": "fas fa-sliders-h"
                },
                "min_precursor_purity": {
                    "type": "number",
                    "description": "Minimum fraction of the total intensity. 0.0:1.0",
                    "default": 0.0,
                    "fa_icon": "fas fa-sliders-h",
                    "help_text": "Minimum fraction of the total intensity in the isolation window of the precursor spectrum"
                },
                "min_reporter_intensity": {
                    "type": "number",
                    "description": "Minimum intensity of the individual reporter ions to be extracted.",
                    "default": 0.0,
                    "fa_icon": "fas fa-sliders-h"
                },
                "precursor_isotope_deviation": {
                    "type": "number",
                    "description": "Maximum allowed deviation (in ppm) between theoretical and observed isotopic peaks of the precursor peak",
                    "default": 10.0,
                    "fa_icon": "fas fa-sliders-h"
                },
                "isotope_correction": {
                    "type": "boolean",
                    "description": "Enable isotope correction (highly recommended)",
                    "default": true,
                    "fa_icon": "fas fa-toggle-on"
                },
                "iso_normalization": {
                    "type": "boolean",
                    "description": "Enable normalization of the channel intensities",
                    "default": false,
                    "fa_icon": "fas fa-toggle-on",
                    "help_text": "The normalization is done by using the Median of Ratios. Also the ratios the medians is provided as control measure."
                },
                "reference_channel": {
                    "type": "integer",
                    "description": "The reference channel, e.g. for calculating ratios.",
                    "fa_icon": "fas fa-list-ol",
                    "default": 126
                },
                "iso_debug": {
                    "type": "integer",
                    "description": "Set the debug level",
                    "fa_icon": "fas fa-bug",
                    "default": 0,
                    "hidden": true
                }
            },
            "fa_icon": "far fa-chart-bar"
        },
        "feature_mapper": {
            "title": "Feature Mapper",
            "type": "object",
            "description": "Assigns protein/peptide identifications to features or consensus features. Here, features generated from isobaric reporter intensities of fragment spectra.",
            "default": "",
            "properties": {
                "idmapper_debug": {
                    "type": "integer",
                    "description": "Debug level for IDMapper step. Increase for verbose logging",
                    "fa_icon": "fas fa-bug",
                    "default": 0,
                    "hidden": true
                }
            }
        },
        "protein_inference": {
            "title": "Protein inference",
            "type": "object",
            "description": "To group proteins, calculate scores on the protein (group) level and to potentially modify associations from peptides to proteins.",
            "default": "",
            "properties": {
                "protein_inference_method": {
                    "type": "string",
                    "description": "The inference method to use. 'aggregation' (default) or 'bayesian'.",
                    "default": "aggregation",
                    "fa_icon": "fas fa-list-ol",
                    "help_text": "Infer proteins through:\n\n* 'aggregation'  =  aggregates all peptide scores across a protein (by calculating the maximum) (default)\n* 'bayesian'        =  compute a posterior probability for every protein based on a Bayesian network (i.e. using Epifany)\n* ('percolator' not yet supported)\n\n**Note:** If protein grouping is performed also depends on the `protein_quant` parameter (i.e. if peptides have to be unique or unique to a group only)",
                    "enum": ["aggregation", "bayesian"]
                },
                "protein_score": {
                    "type": "string",
                    "description": "[Ignored in Bayesian] How to aggregate scores of peptides matching to the same protein",
                    "default": "best",
                    "enum": ["best", "product", "sum"],
                    "fa_icon": "fas fa-list-ol"
                },
                "use_shared_peptides": {
                    "type": "boolean",
                    "description": "[Ignored in Bayesian] Also use shared peptides during score aggregation to protein level",
                    "default": true,
                    "fa_icon": "fas fa-filter"
                },
                "min_peptides_per_protein": {
                    "type": "integer",
                    "description": "[Ignored in Bayesian] Minimum number of peptides needed for a protein identification",
                    "default": 1,
                    "fa_icon": "fas fa-filter"
                },
                "top_PSMs": {
                    "type": "integer",
                    "description": "Consider only the top X PSMs per spectrum to find the best PSM per peptide. 0 considers all.",
                    "default": 1,
                    "fa_icon": "fas fa-filter"
                },
                "update_PSM_probabilities": {
                    "type": "boolean",
                    "description": "[Bayesian-only; Experimental] Update PSM probabilities with their posteriors under consideration of the protein probabilities.",
                    "default": false,
                    "fa_icon": "fas fa-list-ol",
                    "hidden": true
                },
                "protein_level_fdr_cutoff": {
                    "type": "number",
                    "description": "The experiment-wide protein (group)-level FDR cutoff. Default: 0.01",
                    "default": 0.01,
                    "fa_icon": "fas fa-filter",
                    "help_text": "This can be protein level if 'strictly_unique_peptides' are used for protein quantification. See [`--protein_quant`](#protein_quant)"
                },
                "picked_fdr": {
                    "type": "boolean",
                    "description": "Use picked protein FDRs",
                    "default": true,
                    "fa_icon": "fas fa-list-ol"
                },
                "psm_level_fdr_cutoff": {
                    "type": "number",
                    "description": "The experiment-wide PSM-level FDR cutoff. Default: 0.01",
                    "default": 0.01,
                    "fa_icon": "fas fa-filter",
                    "help_text": "After applying protein-level FDR cutoff, this additionally filters PSMs to be used for quantification and reporting."
                },
                "protein_inference_debug": {
                    "type": "integer",
                    "description": "Debug level for the protein inference step. Increase for verbose logging",
                    "fa_icon": "fas fa-bug",
                    "default": 0,
                    "hidden": true
                }
            },
            "fa_icon": "fab fa-hubspot"
        },
        "protein_quantification_dda": {
            "title": "Protein Quantification (DDA)",
            "type": "object",
            "description": "General protein quantification settings for both LFQ and isobaric labelling.",
            "default": "",
            "properties": {
                "labelling_type": {
                    "type": "string",
                    "description": "Specify the labelling method that was used. Will be ignored if SDRF was given but is mandatory otherwise",
                    "fa_icon": "fas fa-font",
                    "help_text": "Quantification method used in the experiment.",
                    "enum": [
                        "label free sample",
                        "itraq4plex",
                        "itraq8plex",
                        "tmt6plex",
                        "tmt10plex",
                        "tmt11plex",
                        "tmt16plex"
                    ]
                },
                "top": {
                    "type": "integer",
                    "description": "Calculate protein abundance from this number of proteotypic peptides (most abundant first; '0' for all, Default 3)",
                    "default": 3,
                    "fa_icon": "fas fa-list-ol"
                },
                "average": {
                    "type": "string",
                    "description": "Averaging method used to compute protein abundances from peptide abundances.",
                    "default": "median",
                    "enum": ["median", "mean", "weighted_mean", "sum"],
                    "fa_icon": "fas fa-list-ol"
                },
                "best_charge_and_fraction": {
                    "type": "boolean",
                    "description": "Distinguish between fraction and charge states of a peptide. (default: 'false')",
                    "fa_icon": "far fa-check-square"
                },
                "ratios": {
                    "type": "boolean",
                    "description": "Add the log2 ratios of the abundance values to the output.",
                    "default": "false",
                    "fa_icon": "fas fa-list-ol"
                },
                "normalize": {
                    "type": "boolean",
                    "description": "Scale peptide abundances so that medians of all samples are equal.(Default false)",
                    "default": "false",
                    "fa_icon": "far fa-check-square"
                },
                "fix_peptides": {
                    "type": "boolean",
                    "description": "Use the same peptides for protein quantification across all samples.(Default false)",
                    "default": "false",
                    "fa_icon": "fas fa-bug"
                },
                "include_all": {
                    "type": "boolean",
                    "description": "Include results for proteins with fewer proteotypic peptide than indicated by top.",
                    "default": true,
                    "fa_icon": "fas fa-check-square"
                },
                "protein_quant": {
                    "type": "string",
                    "description": "Quantify proteins based on:\n\n* 'unique_peptides' = use peptides mapping to single proteins or a group of indistinguishable proteins (according to the set of experimentally identified peptides)\n* 'strictly_unique_peptides' (only LFQ) = use peptides mapping to a unique single protein only\n* 'shared_peptides' = use shared peptides, too, but only greedily for its best group (by inference score and nr. of peptides)",
                    "default": "unique_peptides",
                    "enum": ["unique_peptides", "strictly_unique_peptides", "shared_peptides"],
                    "fa_icon": "fas fa-list-ol"
                },
                "export_mztab": {
                    "type": "boolean",
                    "description": "Export the results in mzTab format.",
                    "default": true,
                    "fa_icon": "fas fa-check-square"
                }
            },
            "fa_icon": "fas fa-braille"
        },
        "protein_quantification_lfq": {
            "title": "Protein Quantification (LFQ)",
            "type": "object",
            "description": "",
            "default": "",
            "properties": {
                "quantification_method": {
                    "type": "string",
                    "description": "Choose between feature-based quantification based on integrated MS1 signals ('feature_intensity'; default) or spectral counting of PSMs ('spectral_counting'). **WARNING:** 'spectral_counting' is not compatible with our MSstats step yet. MSstats will therefore be disabled automatically with that choice.",
                    "default": "feature_intensity",
                    "enum": ["feature_intensity", "spectral_counting"],
                    "fa_icon": "fas fa-list-ol"
                },
                "mass_recalibration": {
                    "type": "boolean",
                    "description": "Recalibrates masses based on precursor mass deviations to correct for instrument biases. (default: 'false')",
                    "fa_icon": "far fa-check-square"
                },
                "transfer_ids": {
                    "type": "string",
<<<<<<< HEAD
                    "description": "Tries a targeted requantification in files where an ID is missing, based on aggregate properties (i.e. RT) of the features in other aligned files (e.g. 'mean' of RT). (**WARNING:** increased memory consumption and runtime). 'false' turns this feature off. (default: 'false')",
                    "enum": ["false", "mean"],
=======
                    "description": "Tries a targeted requantification in files where an ID is missing, based on aggregate properties (i.e. RT) of the features in other aligned files (e.g. 'mean' of RT). (**WARNING:** increased memory consumption and runtime). 'off' turns this feature off. (default: 'off')",
                    "default": "off",
                    "enum": ["off", "mean"],
>>>>>>> b21c7032
                    "fa_icon": "fas fa-list-ol"
                },
                "targeted_only": {
                    "type": "boolean",
                    "description": "Only looks for quantifiable features at locations with an identified spectrum. Set to false to include unidentified features so they can be linked and matched to identified ones (= match between runs). (default: 'true')",
                    "default": true,
                    "fa_icon": "far fa-check-square"
                },
                "alignment_order": {
                    "type": "string",
                    "description": "The order in which maps are aligned. Star = all vs. the reference with most IDs (default). TreeGuided = an alignment tree is calculated first based on similarity measures of the IDs in the maps.",
                    "default": "star",
                    "enum": ["star", "treeguided"],
                    "fa_icon": "far fa-list-ol"
                },
                "quantify_decoys": {
                    "type": "boolean",
                    "default": false,
                    "description": "Also quantify decoys? (Usually only needed for Triqler post-processing output with [`--add_triqler_output`](#add_triqler_output), where it is auto-enabled)",
                    "fa_icon": "far fa-check-square"
                },
                "plfq_debug": {
                    "type": "integer",
                    "description": "Debug level when running the re-scoring. Logs become more verbose and at '>666' potentially very large temporary files are kept.",
                    "fa_icon": "fas fa-bug",
                    "hidden": true,
                    "default": 0
                }
            },
            "fa_icon": "fas fa-braille"
        },
        "DIA-NN": {
            "title": "DIA-NN",
            "type": "object",
            "description": "Settings for DIA-NN - a universal software for data-independent acquisition (DIA) proteomics data processing.",
            "default": "",
            "properties": {
                "mass_acc_automatic": {
                    "type": "boolean",
                    "default": true,
                    "description": "Choosing the MS2 mass accuracy setting automatically",
                    "fa_icon": "fas fa-toggle-on"
                },
                "scan_window_automatic": {
                    "type": "boolean",
                    "description": "Choosing scan_window setting automatically",
                    "default": true,
                    "fa_icon": "fas fa-toggle-on"
                },
                "scan_window": {
                    "type": "integer",
                    "description": "Set the scan window radius to a specific value",
                    "fa_icon": "fas fa-filter",
                    "help_text": " Ideally, should be approximately equal to the average number of data points per peak",
                    "default": 7
                },
                "min_corr": {
                    "type": "number",
                    "description": "Only peaks with correlation sum exceeding min_corr will be considered",
                    "fa_icon": "fas fa-filter",
                    "default": 2.0
                },
                "corr_diff": {
                    "type": "number",
                    "description": "Peaks with correlation sum below corr_diff from maximum will not be considered",
                    "fa_icon": "fas fa-filter",
                    "default": 1.0
                },
                "time_corr_only": {
                    "type": "boolean",
                    "description": "A single score will be used until RT alignment to save memory",
                    "fa_icon": "fas fa-filter",
                    "default": true
                },
                "pg_level": {
                    "type": "number",
                    "description": "Controls the protein inference mode",
                    "fa_icon": "fas fa-list-ol",
                    "enum": [0, 1, 2],
                    "default": 2
                },
                "species_genes": {
                    "type": "boolean",
                    "description": "Instructs DIA-NN to add the organism identifier to the gene names",
                    "fa_icon": "far fa-check-square",
                    "default": false
                },
                "diann_debug": {
                    "type": "integer",
                    "description": "Debug level",
                    "default": 3,
                    "fa_icon": "fas fa-bug",
                    "enum": [0, 1, 2, 3, 4],
                    "hidden": true
                },
                "diann_normalize": {
                    "type": "boolean",
                    "description": "Enable cross-run normalization between runs by diann.",
                    "default": true,
                    "fa_icon": "far fa-check-square"
                }
            },
            "fa_icon": "fas fa-braille"
        },
        "statistical_post_processing": {
            "title": "Statistical post-processing",
            "type": "object",
            "description": "",
            "default": "Parameters for the R script using MSstats for statistical post processing and quantification visualization.",
            "properties": {
                "skip_post_msstats": {
                    "type": "boolean",
                    "description": "Skip MSstats/MSstatsTMT for statistical post-processing?",
                    "fa_icon": "fas fa-forward"
                },
                "ref_condition": {
                    "type": "string",
                    "description": "Experimental: Instead of all pairwise contrasts (default), uses the given condition name/number (corresponding to your experimental design) as a reference and creates pairwise contrasts against it.",
                    "fa_icon": "fas fa-font"
                },
                "contrasts": {
                    "type": "string",
                    "description": "Experimental: Allows full control over contrasts by specifying a set of contrasts in a semicolon separated list of R-compatible contrasts with the condition names/numbers as variables (e.g. `1-2;1-3;2-3`). Overwrites [`--ref_condition`](#ref_condition).",
                    "fa_icon": "fas fa-font"
                },
                "msstats_threshold": {
                    "type": "number",
                    "description": "The threshold value for differential expressed proteins in MSstats plots based on adjusted p-value",
                    "fa_icon": "fas fa-filter",
                    "default": 0.05
                },
                "add_triqler_output": {
                    "type": "boolean",
                    "description": "Also create an output in Triqler's format for an alternative manual post-processing with that tool",
                    "default": false,
                    "fa_icon": "far fa-check-square"
                },
                "msstatslfq_feature_subset_protein": {
                    "type": "string",
                    "description": "Which features to use for quantification per protein: 'top3' or 'highQuality' which removes outliers only",
                    "fa_icon": "far fa-list-ol",
                    "default": "top3",
                    "enum": ["top3", "highQuality"]
                },
                "msstatslfq_quant_summary_method": {
                    "type": "string",
                    "description": "which summary method to use: 'TMP' (Tukey's median polish) or 'linear' (linear mixed model)",
                    "fa_icon": "far fa-list-ol",
                    "default": "TMP",
                    "enum": ["TMP", "linear"]
                },
                "msstats_remove_one_feat_prot": {
                    "type": "boolean",
                    "description": "Omit proteins with only one quantified feature?",
                    "fa_icon": "far fa-check-square",
                    "default": true
                },
                "msstatslfq_removeFewMeasurements": {
                    "type": "boolean",
                    "description": "Keep features with only one or two measurements across runs?",
                    "fa_icon": "far fa-check-square",
                    "default": true
                },
                "msstatsiso_useunique_peptide": {
                    "type": "boolean",
                    "description": "Use unique peptide for each protein",
                    "fa_icon": "far fa-check-square",
                    "default": true
                },
                "msstatsiso_rmpsm_withfewmea_withinrun": {
                    "type": "boolean",
                    "description": "Remove the features that have 1 or 2 measurements within each run",
                    "fa_icon": "far fa-check-square",
                    "default": true
                },
                "msstatsiso_summaryformultiple_psm": {
                    "type": "string",
                    "description": "select the feature with the largest summmation or maximal value",
                    "fa_icon": "far fa-list-ol",
                    "default": "sum",
                    "enum": ["sum", "max"]
                },
                "msstatsiso_summarization_method": {
                    "type": "string",
                    "description": "summarization methods to protein-level can be perfomed",
                    "fa_icon": "far fa-list-ol",
                    "default": "msstats",
                    "enum": ["msstats", "MedianPolish", "Median", "LogSum"]
                },
                "msstatsiso_global_norm": {
                    "type": "boolean",
                    "description": "Reference channel based normalization between MS runs on protein level data?",
                    "fa_icon": "far fa-check-square",
                    "default": true
                },
                "msstatsiso_remove_norm_channel": {
                    "type": "boolean",
                    "description": "Remove 'Norm' channels from protein level data",
                    "fa_icon": "far fa-check-square",
                    "default": true
                },
                "msstatsiso_reference_normalization": {
                    "type": "boolean",
                    "description": "Reference channel based normalization between MS runs on protein level data",
                    "fa_icon": "far fa-check-square",
                    "default": true
                }
            },
            "fa_icon": "fab fa-r-project"
        },
        "quality_control": {
            "title": "Quality control",
            "type": "object",
            "description": "",
            "default": "",
            "properties": {
                "enable_qc": {
                    "type": "boolean",
                    "description": "Enable generation of quality control report by PTXQC? default: 'false' since it is still unstable",
                    "fa_icon": "fas fa-toggle-on"
                },
                "ptxqc_report_layout": {
                    "type": "string",
                    "description": "Specify a yaml file for the report layout (see PTXQC documentation) (TODO not yet fully implemented)",
                    "fa_icon": "far fa-file"
                },
                "enable_pmultiqc": {
                    "type": "boolean",
                    "description": "Enable generation of pmultiqc report? default: 'false'",
                    "fa_icon": "fas fa-toggle-on"
                }
            },
            "fa_icon": "fas fa-file-medical-alt"
        },
        "institutional_config_options": {
            "title": "Institutional config options",
            "type": "object",
            "fa_icon": "fas fa-university",
            "description": "Parameters used to describe centralised config profiles. These should not be edited.",
            "help_text": "The centralised nf-core configuration profiles use a handful of pipeline parameters to describe themselves. This information is then printed to the Nextflow log when you run a pipeline. You should not need to change these values when you run a pipeline.",
            "properties": {
                "custom_config_version": {
                    "type": "string",
                    "description": "Git commit id for Institutional configs.",
                    "default": "master",
                    "hidden": true,
                    "fa_icon": "fas fa-users-cog"
                },
                "custom_config_base": {
                    "type": "string",
                    "description": "Base directory for Institutional configs.",
                    "default": "https://raw.githubusercontent.com/nf-core/configs/master",
                    "hidden": true,
                    "help_text": "If you're running offline, Nextflow will not be able to fetch the institutional config files from the internet. If you don't need them, then this is not a problem. If you do need them, you should download the files from the repo and tell Nextflow where to find them with this parameter.",
                    "fa_icon": "fas fa-users-cog"
                },
                "config_profile_name": {
                    "type": "string",
                    "description": "Institutional config name.",
                    "hidden": true,
                    "fa_icon": "fas fa-users-cog"
                },
                "config_profile_description": {
                    "type": "string",
                    "description": "Institutional config description.",
                    "hidden": true,
                    "fa_icon": "fas fa-users-cog"
                },
                "config_profile_contact": {
                    "type": "string",
                    "description": "Institutional config contact information.",
                    "hidden": true,
                    "fa_icon": "fas fa-users-cog"
                },
                "config_profile_url": {
                    "type": "string",
                    "description": "Institutional config URL link.",
                    "hidden": true,
                    "fa_icon": "fas fa-users-cog"
                }
            }
        },
        "max_job_request_options": {
            "title": "Max job request options",
            "type": "object",
            "fa_icon": "fab fa-acquisitions-incorporated",
            "description": "Set the top limit for requested resources for any single job.",
            "help_text": "If you are running on a smaller system, a pipeline step requesting more resources than are available may cause the Nextflow to stop the run with an error. These options allow you to cap the maximum resources requested by any single job so that the pipeline will run on your system.\n\nNote that you can not _increase_ the resources requested by any job using these options. For that you will need your own configuration file. See [the nf-core website](https://nf-co.re/usage/configuration) for details.",
            "properties": {
                "max_cpus": {
                    "type": "integer",
                    "description": "Maximum number of CPUs that can be requested for any single job.",
                    "default": 16,
                    "fa_icon": "fas fa-microchip",
                    "hidden": true,
                    "help_text": "Use to set an upper-limit for the CPU requirement for each process. Should be an integer e.g. `--max_cpus 1`"
                },
                "max_memory": {
                    "type": "string",
                    "description": "Maximum amount of memory that can be requested for any single job.",
                    "default": "128.GB",
                    "fa_icon": "fas fa-memory",
                    "pattern": "^\\d+(\\.\\d+)?\\.?\\s*(K|M|G|T)?B$",
                    "hidden": true,
                    "help_text": "Use to set an upper-limit for the memory requirement for each process. Should be a string in the format integer-unit e.g. `--max_memory '8.GB'`"
                },
                "max_time": {
                    "type": "string",
                    "description": "Maximum amount of time that can be requested for any single job.",
                    "default": "240.h",
                    "fa_icon": "far fa-clock",
                    "pattern": "^(\\d+\\.?\\s*(s|m|h|d|day)\\s*)+$",
                    "hidden": true,
                    "help_text": "Use to set an upper-limit for the time requirement for each process. Should be a string in the format integer-unit e.g. `--max_time '2.h'`"
                }
            }
        },
        "generic_options": {
            "title": "Generic options",
            "type": "object",
            "fa_icon": "fas fa-file-import",
            "description": "Less common options for the pipeline, typically set in a config file.",
            "help_text": "These options are common to all nf-core pipelines and allow you to customise some of the core preferences for how the pipeline runs.\n\nTypically these options would be set in a Nextflow config file loaded for all pipeline runs, such as `~/.nextflow/config`.",
            "properties": {
                "help": {
                    "type": "boolean",
                    "description": "Display help text.",
                    "fa_icon": "fas fa-question-circle",
                    "default": false,
                    "hidden": true
                },
                "version": {
                    "type": "boolean",
                    "description": "Display version and exit.",
                    "fa_icon": "fas fa-question-circle",
                    "default": false,
                    "hidden": true
                },
                "publish_dir_mode": {
                    "type": "string",
                    "default": "copy",
                    "description": "Method used to save pipeline results to output directory.",
                    "help_text": "The Nextflow `publishDir` option specifies which intermediate files should be saved to the output directory. This option tells the pipeline what method should be used to move these files. See [Nextflow docs](https://www.nextflow.io/docs/latest/process.html#publishdir) for details.",
                    "fa_icon": "fas fa-copy",
                    "enum": ["symlink", "rellink", "link", "copy", "copyNoFollow", "move"],
                    "hidden": true
                },
                "email_on_fail": {
                    "type": "string",
                    "description": "Email address for completion summary, only when pipeline fails.",
                    "fa_icon": "fas fa-exclamation-triangle",
                    "pattern": "^([a-zA-Z0-9_\\-\\.]+)@([a-zA-Z0-9_\\-\\.]+)\\.([a-zA-Z]{2,5})$",
                    "help_text": "An email address to send a summary email to when the pipeline is completed - ONLY sent if the pipeline does not exit successfully.",
                    "hidden": true
                },
                "plaintext_email": {
                    "type": "boolean",
                    "description": "Send plain-text email instead of HTML.",
                    "fa_icon": "fas fa-remove-format",
                    "default": false,
                    "hidden": true
                },
                "max_multiqc_email_size": {
                    "type": "string",
                    "description": "File size limit when attaching MultiQC reports to summary emails.",
                    "pattern": "^\\d+(\\.\\d+)?\\.?\\s*(K|M|G|T)?B$",
                    "default": "25.MB",
                    "fa_icon": "fas fa-file-upload",
                    "hidden": true
                },
                "monochrome_logs": {
                    "type": "boolean",
                    "description": "Do not use coloured log outputs.",
                    "fa_icon": "fas fa-palette",
                    "default": false,
                    "hidden": true
                },
                "hook_url": {
                    "type": "string",
                    "description": "Incoming hook URL for messaging service",
                    "fa_icon": "fas fa-people-group",
                    "help_text": "Incoming hook URL for messaging service. Currently, MS Teams and Slack are supported.",
                    "hidden": true
                },
                "multiqc_config": {
                    "type": "string",
                    "format": "file-path",
                    "description": "Custom config file to supply to MultiQC.",
                    "fa_icon": "fas fa-cog",
                    "hidden": true
                },
                "skip_table_plots": {
                    "type": "boolean",
                    "description": "Skip protein/peptide table plots with pmultiqc for large dataset.",
                    "fa_icon": "fas fa-toggle-on",
                    "default": false
                },
                "multiqc_logo": {
                    "type": "string",
                    "description": "Custom logo file to supply to MultiQC. File name must also be set in the MultiQC config file",
                    "fa_icon": "fas fa-image",
                    "hidden": true
                },
                "multiqc_methods_description": {
                    "type": "string",
                    "description": "Custom MultiQC yaml file containing HTML including a methods description.",
                    "fa_icon": "fas fa-cog"
                },
                "tracedir": {
                    "type": "string",
                    "description": "Directory to keep pipeline Nextflow logs and reports.",
                    "default": "${params.outdir}/pipeline_info",
                    "fa_icon": "fas fa-cogs",
                    "hidden": true
                },
                "validate_params": {
                    "type": "boolean",
                    "description": "Boolean whether to validate parameters against the schema at runtime",
                    "default": true,
                    "fa_icon": "fas fa-check-square",
                    "hidden": true
                },
                "validationShowHiddenParams": {
                    "type": "boolean",
                    "fa_icon": "far fa-eye-slash",
                    "description": "Show all params when using `--help`",
                    "default": false,
                    "hidden": true,
                    "help_text": "By default, parameters set as _hidden_ in the schema are not shown on the command line when a user runs with `--help`. Specifying this option will tell the pipeline to show all parameters."
                },
                "singularity_pull_docker_container": {
                    "type": "boolean",
                    "description": "This parameter force singularity to pull the contain from docker instead of using the singularity image",
                    "hidden": true,
                    "fa_icon": "fas fa-bacon"
                },
                "hostnames": {
                    "type": "string",
                    "description": "Institutional configs hostname.",
                    "hidden": true,
                    "fa_icon": "fas fa-users-cog"
                },
                "validationFailUnrecognisedParams": {
                    "type": "boolean",
                    "fa_icon": "far fa-check-circle",
                    "description": "Validation of parameters fails when an unrecognised parameter is found.",
                    "default": false,
                    "hidden": true,
                    "help_text": "By default, when an unrecognised parameter is found, it returns a warinig."
                },
                "validationLenientMode": {
                    "type": "boolean",
                    "fa_icon": "far fa-check-circle",
                    "description": "Validation of parameters in lenient more.",
                    "default": false,
                    "hidden": true,
                    "help_text": "Allows string values that are parseable as numbers or booleans. For further information see [JSONSchema docs](https://github.com/everit-org/json-schema#lenient-mode)."
                }
            }
        }
    },
    "allOf": [
        {
            "$ref": "#/definitions/input_output_options"
        },
        {
            "$ref": "#/definitions/protein_database"
        },
        {
            "$ref": "#/definitions/spectrum_preprocessing"
        },
        {
            "$ref": "#/definitions/database_search"
        },
        {
            "$ref": "#/definitions/modification_localization"
        },
        {
            "$ref": "#/definitions/peptide_re_indexing"
        },
        {
            "$ref": "#/definitions/psm_re_scoring_general"
        },
        {
            "$ref": "#/definitions/psm_re_scoring_percolator"
        },
        {
            "$ref": "#/definitions/psm_re_scoring_distribution_fitting"
        },
        {
            "$ref": "#/definitions/consensus_id"
        },
        {
            "$ref": "#/definitions/feature_mapper"
        },
        {
            "$ref": "#/definitions/isobaric_analyzer"
        },
        {
            "$ref": "#/definitions/protein_inference"
        },
        {
            "$ref": "#/definitions/protein_quantification_dda"
        },
        {
            "$ref": "#/definitions/protein_quantification_lfq"
        },
        {
            "$ref": "#/definitions/DIA-NN"
        },
        {
            "$ref": "#/definitions/statistical_post_processing"
        },
        {
            "$ref": "#/definitions/quality_control"
        },
        {
            "$ref": "#/definitions/institutional_config_options"
        },
        {
            "$ref": "#/definitions/max_job_request_options"
        },
        {
            "$ref": "#/definitions/generic_options"
        }
    ]
}<|MERGE_RESOLUTION|>--- conflicted
+++ resolved
@@ -14,14 +14,10 @@
             "properties": {
                 "input": {
                     "type": "string",
-<<<<<<< HEAD
-                    "mimetype": "text/tsv",
-=======
                     "format": "file-path",
                     "exists": true,
                     "mimetype": "text/tsv",
                     "pattern": "^\\S+\\.(?:tsv|sdrf)$",
->>>>>>> b21c7032
                     "description": "URI/path to an [SDRF](https://github.com/bigbio/proteomics-metadata-standard/tree/master/annotated-projects) file (.sdrf.tsv) **OR** [OpenMS-style experimental design](https://abibuilder.cs.uni-tuebingen.de/archive/openms/Documentation/release/latest/html/classOpenMS_1_1ExperimentalDesign.html#details) with paths to spectra files (.tsv)",
                     "help_text": "Input is specified by using a path or URI to a PRIDE Sample to Data Relation Format file (SDRF), e.g. as part of a submitted and\nannotated PRIDE experiment (see [here](https://github.com/bigbio/proteomics-metadata-standard/tree/master/annotated-projects) for examples). Input files will be downloaded and cached from the URIs specified in the SDRF file.\nAn OpenMS-style experimental design will be generated based on the factor columns of the SDRF. The settings for the\nfollowing parameters will currently be overwritten by the ones specified in the SDRF:\n\n    * `fixed_mods`,\n    * `variable_mods`,\n    * `precursor_mass_tolerance`,\n    * `precursor_mass_tolerance_unit`,\n    * `fragment_mass_tolerance`,\n    * `fragment_mass_tolerance_unit`,\n    * `fragment_method`,\n    * `enzyme`\n  You can also specify an [OpenMS-style experimental design](https://abibuilder.cs.uni-tuebingen.de/archive/openms/Documentation/release/latest/html/classOpenMS_1_1ExperimentalDesign.html#details) directly (.tsv ending). In this case, the aforementioned parameters have to be specified or defaults will be used.",
                     "fa_icon": "fas fa-file-csv"
@@ -73,28 +69,6 @@
             "default": "",
             "properties": {
                 "database": {
-<<<<<<< HEAD
-                    "type": "string",
-                    "description": "The `fasta` protein database used during database search. *Note:* For DIA data, it must not contain decoys.",
-                    "fa_icon": "fas fa-file",
-                    "help_text": "Since the database is not included in an SDRF, this parameter always needs to be given to specify the input protein database\nwhen you run the pipeline. Remember to include contaminants (and decoys if not in DIA mode and if not added in the pipeline with [`--add_decoys`](#add_decoys))\n\n```bash\n--database '[path to fasta protein database]'\n```"
-                },
-                "add_decoys": {
-                    "type": "boolean",
-                    "description": "Generate and append decoys to the given protein database",
-                    "fa_icon": "fas fa-coins",
-                    "help_text": "If decoys were not yet included in the input database, they have to be appended by OpenMS DecoyGenerator by adding this flag (TODO allow specifying generator type).\nDefault: pseudo-reverse peptides"
-                },
-                "decoy_string": {
-                    "type": "string",
-                    "description": "Pre- or suffix of decoy proteins in their accession",
-                    "default": "DECOY_",
-                    "fa_icon": "fas fa-font",
-                    "help_text": "If [`--add-decoys`](#add_decoys) was set, this setting is used during generation and passed to all tools that need decoy information.\n If decoys were appended to the database externally, this setting needs to match the used affix. (While OpenMS tools can infer the affix automatically, some thirdparty tools might not.)\nTypical values are 'rev', 'decoy', 'dec'. Look for them in your database."
-                },
-                "decoy_string_position": {
-                    "type": "string",
-=======
                     "type": "string",
                     "format": "file-path",
                     "exists": true,
@@ -119,7 +93,6 @@
                 },
                 "decoy_string_position": {
                     "type": "string",
->>>>>>> b21c7032
                     "description": "Location of the decoy marker string in the `fasta` accession. Before (prefix) or after (suffix)",
                     "default": "prefix",
                     "fa_icon": "fas fa-list-ol",
@@ -835,14 +808,9 @@
                 },
                 "transfer_ids": {
                     "type": "string",
-<<<<<<< HEAD
-                    "description": "Tries a targeted requantification in files where an ID is missing, based on aggregate properties (i.e. RT) of the features in other aligned files (e.g. 'mean' of RT). (**WARNING:** increased memory consumption and runtime). 'false' turns this feature off. (default: 'false')",
-                    "enum": ["false", "mean"],
-=======
                     "description": "Tries a targeted requantification in files where an ID is missing, based on aggregate properties (i.e. RT) of the features in other aligned files (e.g. 'mean' of RT). (**WARNING:** increased memory consumption and runtime). 'off' turns this feature off. (default: 'off')",
                     "default": "off",
                     "enum": ["off", "mean"],
->>>>>>> b21c7032
                     "fa_icon": "fas fa-list-ol"
                 },
                 "targeted_only": {
@@ -1251,13 +1219,6 @@
                     "description": "Custom MultiQC yaml file containing HTML including a methods description.",
                     "fa_icon": "fas fa-cog"
                 },
-                "tracedir": {
-                    "type": "string",
-                    "description": "Directory to keep pipeline Nextflow logs and reports.",
-                    "default": "${params.outdir}/pipeline_info",
-                    "fa_icon": "fas fa-cogs",
-                    "hidden": true
-                },
                 "validate_params": {
                     "type": "boolean",
                     "description": "Boolean whether to validate parameters against the schema at runtime",
@@ -1272,18 +1233,6 @@
                     "default": false,
                     "hidden": true,
                     "help_text": "By default, parameters set as _hidden_ in the schema are not shown on the command line when a user runs with `--help`. Specifying this option will tell the pipeline to show all parameters."
-                },
-                "singularity_pull_docker_container": {
-                    "type": "boolean",
-                    "description": "This parameter force singularity to pull the contain from docker instead of using the singularity image",
-                    "hidden": true,
-                    "fa_icon": "fas fa-bacon"
-                },
-                "hostnames": {
-                    "type": "string",
-                    "description": "Institutional configs hostname.",
-                    "hidden": true,
-                    "fa_icon": "fas fa-users-cog"
                 },
                 "validationFailUnrecognisedParams": {
                     "type": "boolean",
