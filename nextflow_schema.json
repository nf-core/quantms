{
    "$schema": "http://json-schema.org/draft-07/schema",
    "$id": "https://raw.githubusercontent.com/nf-core/quantms/master/nextflow_schema.json",
    "title": "nf-core/quantms pipeline parameters",
    "description": "Quantitative Mass Spectrometry nf-core workflow",
    "type": "object",
    "definitions": {
        "input_output_options": {
            "title": "Input/output options",
            "type": "object",
            "fa_icon": "fas fa-terminal",
            "description": "Define where the pipeline should find input data and save output data.",
            "required": ["input", "outdir"],
            "properties": {
                "input": {
                    "type": "string",
                    "mimetype": "text/tsv",
                    "description": "URI/path to an [SDRF](https://github.com/bigbio/proteomics-metadata-standard/tree/master/annotated-projects) file (.sdrf.tsv) **OR** [OpenMS-style experimental design](https://abibuilder.cs.uni-tuebingen.de/archive/openms/Documentation/release/latest/html/classOpenMS_1_1ExperimentalDesign.html#details) with paths to spectra files (.tsv)",
                    "help_text": "Input is specified by using a path or URI to a PRIDE Sample to Data Relation Format file (SDRF), e.g. as part of a submitted and\nannotated PRIDE experiment (see [here](https://github.com/bigbio/proteomics-metadata-standard/tree/master/annotated-projects) for examples). Input files will be downloaded and cached from the URIs specified in the SDRF file.\nAn OpenMS-style experimental design will be generated based on the factor columns of the SDRF. The settings for the\nfollowing parameters will currently be overwritten by the ones specified in the SDRF:\n\n    * `fixed_mods`,\n    * `variable_mods`,\n    * `precursor_mass_tolerance`,\n    * `precursor_mass_tolerance_unit`,\n    * `fragment_mass_tolerance`,\n    * `fragment_mass_tolerance_unit`,\n    * `fragment_method`,\n    * `enzyme`\n  You can also specify an [OpenMS-style experimental design](https://abibuilder.cs.uni-tuebingen.de/archive/openms/Documentation/release/latest/html/classOpenMS_1_1ExperimentalDesign.html#details) directly (.tsv ending). In this case, the aforementioned parameters have to be specified or defaults will be used.",
                    "fa_icon": "fas fa-file-csv"
                },
                "outdir": {
                    "type": "string",
                    "description": "The output directory where the results will be saved.",
                    "default": "./results",
                    "fa_icon": "fas fa-folder-open"
                },
                "email": {
                    "type": "string",
                    "description": "Email address for completion summary.",
                    "fa_icon": "fas fa-envelope",
                    "help_text": "Set this parameter to your e-mail address to get a summary e-mail with details of the run sent to you when the workflow exits. If set in your user config file (`~/.nextflow/config`) then you don't need to specify this on the command line for every run.",
                    "pattern": "^([a-zA-Z0-9_\\-\\.]+)@([a-zA-Z0-9_\\-\\.]+)\\.([a-zA-Z]{2,5})$"
                },
                "multiqc_title": {
                    "type": "string",
                    "description": "MultiQC report title. Printed as page header, used for filename if not otherwise specified.",
                    "fa_icon": "fas fa-file-signature"
                },
                "root_folder": {
                    "type": "string",
                    "description": "Root folder in which the spectrum files specified in the SDRF/design are searched",
                    "fa_icon": "fas fa-folder",
                    "help_text": "This optional parameter can be used to specify a root folder in which the spectrum files specified in the SDRF/design are searched.\nIt is usually used if you have a local version of the experiment already. Note that this option does not support recursive\nsearching yet."
                },
                "local_input_type": {
                    "type": "string",
                    "description": "Overwrite the file type/extension of the filename as specified in the SDRF/design",
                    "fa_icon": "fas fa-file-invoice",
                    "default": "mzML",
                    "help_text": "If the above [`--root_folder`](#root_folder) was given to load local input files, this overwrites the file type/extension of\nthe filename as specified in the SDRF/design. Usually used in case you have an mzML-converted version of the files already. Needs to be\none of 'mzML' or 'raw' (the letter cases should match your files exactly)."
                }
            }
        },
        "protein_database": {
            "title": "Protein database",
            "type": "object",
            "description": "Settings that relate to the mandatory protein database and the optional generation of decoy entries. Note: Decoys for DIA will be created internally.",
            "default": "",
            "properties": {
                "database": {
                    "type": "string",
                    "description": "The `fasta` protein database used during database search. *Note:* For DIA data, it must not contain decoys.",
                    "fa_icon": "fas fa-file",
                    "help_text": "Since the database is not included in an SDRF, this parameter always needs to be given to specify the input protein database\nwhen you run the pipeline. Remember to include contaminants (and decoys if not in DIA mode and if not added in the pipeline with [`--add_decoys`](#add_decoys))\n\n```bash\n--database '[path to fasta protein database]'\n```"
                },
                "add_decoys": {
                    "type": "boolean",
                    "description": "Generate and append decoys to the given protein database",
                    "fa_icon": "fas fa-coins",
                    "help_text": "If decoys were not yet included in the input database, they have to be appended by OpenMS DecoyGenerator by adding this flag (TODO allow specifying generator type).\nDefault: pseudo-reverse peptides"
                },
                "decoy_string": {
                    "type": "string",
                    "description": "Pre- or suffix of decoy proteins in their accession",
                    "default": "DECOY_",
                    "fa_icon": "fas fa-font",
                    "help_text": "If [`--add-decoys`](#add_decoys) was set, this setting is used during generation and passed to all tools that need decoy information.\n If decoys were appended to the database externally, this setting needs to match the used affix. (While OpenMS tools can infer the affix automatically, some thirdparty tools might not.)\nTypical values are 'rev', 'decoy', 'dec'. Look for them in your database."
                },
                "decoy_string_position": {
                    "type": "string",
                    "description": "Location of the decoy marker string in the `fasta` accession. Before (prefix) or after (suffix)",
                    "default": "prefix",
                    "fa_icon": "fas fa-list-ol",
                    "help_text": "Prefix is highly recommended. Only in case an external tool marked decoys with a suffix, e.g. `sp|Q12345|ProteinA_DECOY` change this parameter to suffix."
                },
                "decoy_method": {
                    "type": "string",
                    "description": "Choose the method to produce decoys from input target database.",
                    "default": "reverse",
                    "fa_icon": "fas fa-list-ol",
                    "enum": ["reverse", "shuffle"]
                },
                "shuffle_max_attempts": {
                    "type": "integer",
                    "description": "Maximum nr. of attempts to lower the amino acid sequence identity between target and decoy for the shuffle algorithm",
                    "default": 30,
                    "fa_icon": "fas fa-sliders-h"
                },
                "shuffle_sequence_identity_threshold": {
                    "type": "number",
                    "description": "Target-decoy amino acid sequence identity threshold for the shuffle algorithm. if the sequence identity is above this threshold, shuffling is repeated. In case of repeated failure, individual amino acids are 'mutated' to produce a difference amino acid sequence.",
                    "default": 0.5,
                    "fa_icon": "fas fa-sliders-h"
                },
                "decoydatabase_debug": {
                    "type": "integer",
                    "description": "Debug level for DecoyDatabase step. Increase for verbose logging.",
                    "fa_icon": "fas fa-bug",
                    "default": 0,
                    "hidden": true
                }
            },
            "fa_icon": "fas fa-database",
            "required": ["database"]
        },
        "spectrum_preprocessing": {
            "title": "Spectrum preprocessing",
            "type": "object",
            "description": "In case you start from profile mode mzMLs or the internal preprocessing during conversion with the ThermoRawFileParser fails (e.g. due to new instrument types), preprocessing has to be performed with OpenMS. Use this section to configure.",
            "default": "",
            "properties": {
                "openms_peakpicking": {
                    "type": "boolean",
                    "description": "Activate OpenMS-internal peak picking",
                    "fa_icon": "far fa-check-square",
                    "help_text": "Activate OpenMS-internal peak picking with the tool PeakPickerHiRes. Skips already picked spectra."
                },
                "peakpicking_inmemory": {
                    "type": "boolean",
                    "description": "Perform peakpicking in memory",
                    "fa_icon": "far fa-check-square",
                    "help_text": "Perform peakpicking in memory. Use only if problems occur."
                },
                "peakpicking_ms_levels": {
                    "type": "string",
                    "description": "Which MS levels to pick as comma separated list. Leave empty for auto-detection.",
                    "fa_icon": "fas fa-font",
                    "help_text": "Which MS levels to pick as comma separated list, e.g. `--peakpicking_ms_levels 1,2`. Leave empty for auto-detection."
                }
            },
            "fa_icon": "far fa-chart-bar"
        },
        "database_search": {
            "title": "Database search",
            "type": "object",
            "description": "",
            "default": "",
            "properties": {
                "search_engines": {
                    "type": "string",
                    "description": "A comma separated list of search engines. Valid: comet, msgf",
                    "default": "comet",
                    "fa_icon": "fas fa-tasks",
                    "help_text": "A comma-separated list of search engines to run in parallel on each mzML file. Currently supported: comet and msgf (default: comet)\nIf more than one search engine is given, results are combined based on posterior error probabilities (see the different types\nof estimation procedures under [`--posterior_probabilities`](#posterior_probabilities)). Combination is done with\n[ConsensusID](https://abibuilder.cs.uni-tuebingen.de/archive/openms/Documentation/release/latest/html/TOPP_ConsensusID.html).\nSee also its corresponding [`--consensusid_algorithm`](#--consensusid_algorithm) parameter for different combination strategies.\nCombinations may profit from an increased [`--num_hits`](#--num_hits) parameter."
                },
                "enzyme": {
                    "type": "string",
                    "description": "The enzyme to be used for in-silico digestion, in 'OpenMS format'",
                    "default": "Trypsin",
                    "fa_icon": "fas fa-list-ol",
                    "help_text": "Specify which enzymatic restriction should be applied, e.g. 'unspecific cleavage', 'Trypsin' (default), see OpenMS\n[enzymes](https://github.com/OpenMS/OpenMS/blob/develop/share/OpenMS/CHEMISTRY/Enzymes.xml). Note: MSGF does not support extended\ncutting rules, as used by default with `Trypsin`. I.e. if you specify `Trypsin` with MSGF, it will be automatically converted to\n`Trypsin/P`= 'Trypsin without proline rule'."
                },
                "num_enzyme_termini": {
                    "type": "string",
                    "description": "Specify the amount of termini matching the enzyme cutting rules for a peptide to be considered. Valid values are `fully` (default), `semi`, or `none`",
                    "default": "fully",
                    "fa_icon": "fas fa-list-ol",
                    "enum": ["fully", "semi", "none"]
                },
                "allowed_missed_cleavages": {
                    "type": "integer",
                    "description": "Specify the maximum number of allowed missed enzyme cleavages in a peptide. The parameter is not applied if `unspecific cleavage` is specified as enzyme.",
                    "default": 2,
                    "fa_icon": "fas fa-sliders-h"
                },
                "precursor_mass_tolerance": {
                    "type": "integer",
                    "description": "Precursor mass tolerance used for database search. For High-Resolution instruments a precursor mass tolerance value of 5 ppm is recommended (i.e. 5). See also [`--precursor_mass_tolerance_unit`](#precursor_mass_tolerance_unit).",
                    "default": 5,
                    "fa_icon": "fas fa-sliders-h"
                },
                "precursor_mass_tolerance_unit": {
                    "type": "string",
                    "description": "Precursor mass tolerance unit used for database search. Possible values are 'ppm' (default) and 'Da'.",
                    "default": "ppm",
                    "fa_icon": "fas fa-sliders-h",
                    "enum": ["Da", "ppm"]
                },
                "fragment_mass_tolerance": {
                    "type": "number",
                    "description": "Fragment mass tolerance used for database search. The default of 0.03 Da is for high-resolution instruments.",
                    "default": 0.03,
                    "fa_icon": "fas fa-sliders-h",
                    "help_text": "Caution: for Comet we are estimating the `fragment_bin_tolerance` parameter based on this automatically."
                },
                "fragment_mass_tolerance_unit": {
                    "type": "string",
                    "description": "Fragment mass tolerance unit used for database search. Possible values are 'ppm' (default) and 'Da'.",
                    "default": "Da",
                    "fa_icon": "fas fa-list-ol",
                    "help_text": "Caution: for Comet we are estimating the `fragment_bin_tolerance` parameter based on this automatically.",
                    "enum": ["Da", "ppm"]
                },
                "fixed_mods": {
                    "type": "string",
                    "description": "A comma-separated list of fixed modifications with their Unimod name to be searched during database search",
                    "default": "Carbamidomethyl (C)",
                    "fa_icon": "fas fa-tasks",
                    "help_text": "Specify which fixed modifications should be applied to the database search (eg. '' or 'Carbamidomethyl (C)', see Unimod modifications\nin the style '({unimod name} ({optional term specificity} {optional origin})').\nAll possible modifications can be found in the restrictions mentioned in the command line documentation of e.g. [CometAdapter](https://abibuilder.cs.uni-tuebingen.de/archive/openms/Documentation/release/latest/html/TOPP_CometAdapter.html) (scroll down a bit for the complete set).\nMultiple fixed modifications can be specified comma separated (e.g. 'Carbamidomethyl (C),Oxidation (M)').\nFixed modifications need to be found at every matching amino acid for a peptide to be reported."
                },
                "variable_mods": {
                    "type": "string",
                    "description": "A comma-separated list of variable modifications with their Unimod name to be searched during database search",
                    "default": "Oxidation (M)",
                    "fa_icon": "fas fa-tasks",
                    "help_text": "Specify which variable modifications should be applied to the database search (eg. '' or 'Oxidation (M)', see Unimod modifications\nin the style '({unimod name} ({optional term specificity} {optional origin})').\nAll possible modifications can be found in the restrictions mentioned in the command line documentation of e.g. [CometAdapter](https://abibuilder.cs.uni-tuebingen.de/archive/openms/Documentation/release/latest/html/TOPP_CometAdapter.html) (scroll down a bit for the complete set).\nMultiple variable modifications can be specified comma separated (e.g. 'Carbamidomethyl (C),Oxidation (M)').\nVariable modifications may or may not be found at matching amino acids for a peptide to be reported."
                },
                "fragment_method": {
                    "type": "string",
                    "description": "The fragmentation method used during tandem MS. (MS/MS or MS2).",
                    "default": "HCD",
                    "fa_icon": "fas fa-list-ol",
                    "help_text": "Currently unsupported. Defaults to `ALL` for Comet and `from_spectrum`, for MSGF. Should be a sensible default for 99% of the cases.",
                    "hidden": true
                },
                "isotope_error_range": {
                    "type": "string",
                    "description": "Comma-separated range of integers with allowed isotope peak errors for precursor tolerance (like MS-GF+ parameter '-ti'). E.g. -1,3",
                    "default": "0,1",
                    "fa_icon": "fas fa-tasks",
                    "help_text": "Range of integers with allowed isotope peak errors (like MS-GF+ parameter '-ti'). Takes into account the error introduced by choosing a non-monoisotopic peak for fragmentation. Combined with 'precursor_mass_tolerance'/'precursor_error_units', this determines the actual precursor mass tolerance. E.g. for experimental mass 'exp' and calculated mass 'calc', '-precursor_mass_tolerance 20 -precursor_error_units ppm -isotope_error_range -1,2' tests '|exp - calc - n * 1.00335 Da| < 20 ppm' for n = -1, 0, 1, 2."
                },
                "instrument": {
                    "type": "string",
                    "description": "Type of instrument that generated the data. 'low_res' or 'high_res' (default; refers to LCQ and LTQ instruments)",
                    "default": "high_res",
                    "fa_icon": "fas fa-list-ol"
                },
                "protocol": {
                    "type": "string",
                    "description": "MSGF only: Labeling or enrichment protocol used, if any. Default: automatic",
                    "default": "automatic",
                    "fa_icon": "fas fa-list-ol"
                },
                "min_precursor_charge": {
                    "type": "integer",
                    "description": "Minimum precursor ion charge. Omit the '+'",
                    "default": 2,
                    "fa_icon": "fas fa-sliders-h"
                },
                "max_precursor_charge": {
                    "type": "integer",
                    "description": "Maximum precursor ion charge. Omit the '+'",
                    "default": 4,
                    "fa_icon": "fas fa-sliders-h"
                },
                "min_peptide_length": {
                    "type": "integer",
                    "description": "Minimum peptide length to consider (works with MSGF and in newer Comet versions)",
                    "default": 6,
                    "fa_icon": "fas fa-sliders-h"
                },
                "max_peptide_length": {
                    "type": "integer",
                    "description": "Maximum peptide length to consider (works with MSGF and in newer Comet versions)",
                    "default": 40,
                    "fa_icon": "fas fa-sliders-h"
                },
                "num_hits": {
                    "type": "integer",
                    "description": "Specify the maximum number of top peptide candidates per spectrum to be reported by the search engine. Default: 1",
                    "default": 1,
                    "fa_icon": "fas fa-sliders-h"
                },
                "max_mods": {
                    "type": "integer",
                    "description": "Maximum number of modifications per peptide. If this value is large, the search may take very long.",
                    "default": 3,
                    "fa_icon": "fas fa-sliders-h"
                },
                "min_pr_mz": {
                    "type": "number",
                    "description": "The minimum precursor m/z for the in silico library generation or library-free search",
                    "fa_icon": "fas fa-filter"
                },
                "max_pr_mz": {
                    "type": "number",
                    "description": "The maximum precursor m/z for the in silico library generation or library-free search",
                    "fa_icon": "fas fa-filter"
                },
                "min_fr_mz": {
                    "type": "number",
                    "description": "The minimum fragment m/z for the in silico library generation or library-free search",
                    "fa_icon": "fas fa-filter"
                },
                "max_fr_mz": {
                    "type": "number",
                    "description": "The maximum fragment m/z for the in silico library generation or library-free search",
                    "fa_icon": "fas fa-filter"
                },
                "db_debug": {
                    "type": "integer",
                    "description": "Debug level when running the database search. Logs become more verbose and at '>5' temporary files are kept.",
                    "fa_icon": "fas fa-bug",
                    "default": 0,
                    "hidden": true
                }
            },
            "fa_icon": "fas fa-search"
        },
        "modification_localization": {
            "title": "Modification localization",
            "type": "object",
            "description": "Settings for calculating a localization probability with LucXor for modifications with multiple candidate amino acids in a peptide.",
            "default": "",
            "properties": {
                "enable_mod_localization": {
                    "type": "boolean",
                    "description": "Turn the mechanism on.",
                    "fa_icon": "fas fa-toggle-on"
                },
                "mod_localization": {
                    "type": "string",
                    "description": "Which variable modifications to use for scoring their localization.",
                    "default": "Phospho (S),Phospho (T),Phospho (Y)",
                    "fa_icon": "fas fa-tasks"
                },
                "luciphor_neutral_losses": {
                    "type": "string",
                    "description": "List of neutral losses to consider for mod. localization.",
                    "fa_icon": "fas fa-font",
                    "help_text": "List the types of neutral losses that you want to consider. The residue field is case sensitive. For example: lower case 'sty' implies that the neutral loss can only occur if the specified modification is present.\nSyntax: 'NL = <RESDIUES> -<NEUTRAL_LOSS_MOLECULAR_FORMULA> <MASS_LOST>'\n(default: '[sty -H3PO4 -97.97690]')",
                    "hidden": true
                },
                "luciphor_decoy_mass": {
                    "type": "number",
                    "description": "How much to add to an amino acid to make it a decoy for mod. localization.",
                    "fa_icon": "fas fa-font",
                    "hidden": true
                },
                "luciphor_decoy_neutral_losses": {
                    "type": "string",
                    "description": "List of neutral losses to consider for mod. localization from an internally generated decoy sequence.",
                    "fa_icon": "fas fa-font",
                    "help_text": "For handling the neutral loss from a decoy sequence. The syntax for this is identical to that of the normal neutral losses given above except that the residue is always 'X'. Syntax: DECOY_NL = X -<NEUTRAL_LOSS_MOLECULAR_FORMULA> <MASS_LOST> (default: '[X -H3PO4 -97.97690]')",
                    "hidden": true
                },
                "luciphor_debug": {
                    "type": "integer",
                    "fa_icon": "fas fa-bug",
                    "description": "Debug level for Luciphor step. Increase for verbose logging and keeping temp files.",
                    "hidden": true
                }
            },
            "fa_icon": "fas fa-search-location"
        },
        "peptide_re_indexing": {
            "title": "Peptide re-indexing",
            "type": "object",
            "description": "",
            "default": "",
            "properties": {
                "unmatched_action": {
                    "type": "string",
                    "description": "What to do when peptides are found that do not follow a unified set of rules (since search engines sometimes differ in their interpretation of them). ",
                    "default": "warn",
                    "fa_icon": "far fa-check-square",
                    "enum": ["warn", "error", "remove"]
                },
                "IL_equivalent": {
                    "type": "boolean",
                    "description": "Should isoleucine and leucine be treated interchangeably when mapping search engine hits to the database? Default: true",
                    "default": true,
                    "fa_icon": "far fa-check-square"
                }
            },
            "fa_icon": "fas fa-project-diagram"
        },
        "psm_re_scoring_general": {
            "title": "PSM re-scoring (general)",
            "type": "object",
            "description": "Choose between different rescoring/posterior probability calculation methods and set them up.",
            "default": "",
            "properties": {
                "posterior_probabilities": {
                    "type": "string",
                    "description": "How to calculate posterior probabilities for PSMs:\n\n* 'percolator' = Re-score based on PSM-feature-based SVM and transform distance\n    to hyperplane for posteriors\n* 'fit_distributions' = Fit positive and negative distributions to scores\n    (similar to PeptideProphet)",
                    "fa_icon": "fas fa-list-ol",
                    "default": "percolator",
                    "enum": ["percolator", "fit_distributions"]
                },
                "run_fdr_cutoff": {
                    "type": "number",
                    "description": "FDR cutoff on PSM level (or peptide level; see Percolator options) *per run* before going into feature finding, map alignment and inference. This can be seen as a pre-filter. See ",
                    "default": 0.01,
                    "fa_icon": "fas fa-filter"
                },
                "idfilter_debug": {
                    "type": "integer",
                    "description": "Debug level when running the IDFilter step. Increase for verbose logging",
                    "fa_icon": "fas fa-bug",
                    "hidden": true,
                    "default": 0
                },
                "pp_debug": {
                    "type": "integer",
                    "description": "Debug level when running the re-scoring. Logs become more verbose and at '>5' temporary files are kept.",
                    "fa_icon": "fas fa-bug",
                    "default": 0,
                    "hidden": true
                },
                "idscoreswitcher_debug": {
                    "type": "integer",
                    "description": "Debug level when running the re-scoring. Logs become more verbose and at '>5' temporary files are kept.",
                    "fa_icon": "fas fa-bug",
                    "default": 0,
                    "hidden": true
                }
            },
            "fa_icon": "fas fa-star-half-alt"
        },
        "psm_re_scoring_percolator": {
            "title": "PSM re-scoring (Percolator)",
            "type": "object",
            "description": "In the following you can find help for the Percolator specific options that are only used if [`--posterior_probabilities`](#posterior_probabilities) was set to 'percolator'.\nNote that there are currently some restrictions to the original options of Percolator:\n\n* no Percolator protein FDR possible (currently OpenMS' FDR is used on protein level)\n* no support for separate target and decoy databases (i.e. no min-max q-value calculation or target-decoy competition strategy)\n* no support for combined or experiment-wide peptide re-scoring. Currently search results per input file are submitted to Percolator independently.",
            "default": "",
            "properties": {
                "FDR_level": {
                    "type": "string",
                    "description": "Calculate FDR on PSM ('psm-level-fdrs') or peptide level ('peptide-level-fdrs')?",
                    "default": "peptide-level-fdrs",
                    "fa_icon": "fas fa-list-ol",
                    "enum": ["peptide-level-fdrs", "psm-level-fdrs"]
                },
                "train_FDR": {
                    "type": "number",
                    "description": "The FDR cutoff to be used during training of the SVM.",
                    "default": 0.05,
                    "fa_icon": "fas fa-sliders-h"
                },
                "test_FDR": {
                    "type": "number",
                    "description": "The FDR cutoff to be used during testing of the SVM.",
                    "default": 0.05,
                    "fa_icon": "fas fa-sliders-h"
                },
                "subset_max_train": {
                    "type": "integer",
                    "description": "Only train an SVM on a subset of PSMs, and use the resulting score vector to evaluate the other PSMs. Recommended when analyzing huge numbers (>1 million) of PSMs. When set to 0, all PSMs are used for training as normal. This is a runtime vs. quality tradeoff. Default: 300,000",
                    "default": 300000,
                    "fa_icon": "fas fa-sliders-h"
                },
                "klammer": {
                    "type": "boolean",
                    "description": "Retention time features are calculated as in Klammer et al. instead of with Elude. Default: false",
                    "fa_icon": "far fa-check-square",
                    "hidden": true
                },
                "description_correct_features": {
                    "type": "integer",
                    "description": "Use additional features whose values are learnt by correct entries. See help text. Default: 0 = none",
                    "fa_icon": "fas fa-list-ol",
                    "help_text": "Percolator provides the possibility to use so called description of correct features, i.e. features for which desirable values are learnt from the previously identified target PSMs. The absolute value of the difference between desired value and observed value is then used as predictive features.\n\n1 -> iso-electric point\n\n2 -> mass calibration\n\n4 -> retention time\n\n8 -> `delta_retention_time * delta_mass_calibration`"
                },
                "percolator_debug": {
                    "type": "integer",
                    "description": "Debug level for Percolator step. Increase for verbose logging",
                    "fa_icon": "fas fa-bug",
                    "default": 0,
                    "hidden": true
                }
            },
            "fa_icon": "fas fa-star-half"
        },
        "psm_re_scoring_distribution_fitting": {
            "title": "PSM re-scoring (distribution fitting)",
            "type": "object",
            "description": "Use this instead of Percolator if there are problems with Percolator (e.g. due to bad separation) or for performance",
            "default": "",
            "properties": {
                "outlier_handling": {
                    "type": "string",
                    "description": "How to handle outliers during fitting:\n\n* ignore_iqr_outliers (default): ignore outliers outside of `3*IQR` from Q1/Q3 for fitting\n* set_iqr_to_closest_valid: set IQR-based outliers to the last valid value for fitting\n* ignore_extreme_percentiles: ignore everything outside 99th and 1st percentile (also removes equal values like potential censored max values in XTandem)\n* none: do nothing",
                    "default": "none",
                    "fa_icon": "fas fa-list-ol",
                    "enum": ["none", "ignore_iqr_outliers", "set_iqr_to_closest_valid", "ignore_extreme_percentiles"]
                },
                "idpep_debug": {
                    "type": "integer",
                    "description": "Debug level for IDPEP step. Increase for verbose logging",
                    "fa_icon": "fas fa-bug",
                    "default": 0,
                    "hidden": true
                }
            },
            "fa_icon": "far fa-star-half"
        },
        "consensus_id": {
            "title": "Consensus ID",
            "type": "object",
            "description": "",
            "default": "",
            "properties": {
                "consensusid_algorithm": {
                    "type": "string",
                    "description": "How to combine the probabilities from the single search engines: best, combine using a sequence similarity-matrix (PEPMatrix), combine using shared ion count of peptides (PEPIons). See help for further info.",
                    "default": "best",
                    "fa_icon": "fas fa-list-ol",
                    "help_text": "Specifies how search engine results are combined: ConsensusID offers several algorithms that can aggregate results from multiple peptide identification engines ('search engines') into consensus identifications - typically one per MS2 spectrum. This works especially well for search engines that provide more than one peptide hit per spectrum, i.e. that report not just the best hit, but also a list of runner-up candidates with corresponding scores.\n\nThe available algorithms are:\n\n* PEPMatrix: Scoring based on posterior error probabilities (PEPs) and peptide sequence similarities. This algorithm uses a substitution matrix to score the similarity of sequences not listed by all search engines. It requires PEPs as the scores for all peptide hits.\n* PEPIons: Scoring based on posterior error probabilities (PEPs) and fragment ion similarities ('shared peak count'). This algorithm, too, requires PEPs as scores.\n* best: For each peptide ID, this uses the best score of any search engine as the consensus score.\n* worst: For each peptide ID, this uses the worst score of any search engine as the consensus score.\n* average: For each peptide ID, this uses the average score of all search engines as the consensus score.\n* ranks: Calculates a consensus score based on the ranks of peptide IDs in the results of different search engines. The final score is in the range (0, 1], with 1 being the best score.\n\nTo make scores comparable, for best, worst and average, PEPs are used as well. Peptide IDs are only considered the same if they map to exactly the same sequence (including modifications and their localization). Also isobaric aminoacids are (for now) only considered equal with the PEPMatrix/PEPIons algorithms.",
                    "enum": ["best", "PEPMatrix", "PEPIons"]
                },
                "consensusid_considered_top_hits": {
                    "type": "integer",
                    "description": "Only use the top N hits per search engine and spectrum for combination. Default: 0 = all",
                    "fa_icon": "fas fa-sliders-h",
                    "help_text": "Limits the number of alternative peptide hits considered per spectrum/feature for each identification run. This helps to reduce runtime, especially for the PEPMatrix and PEPIons algorithms, which involve costly 'all vs. all' comparisons of peptide hits per spectrum across engines."
                },
                "min_consensus_support": {
                    "type": "number",
                    "description": "A threshold for the ratio of occurrence/similarity scores of a peptide in other runs, to be reported. See help.",
                    "fa_icon": "fas fa-filter",
                    "help_text": "This allows filtering of peptide hits based on agreement between search engines. Every peptide sequence in the analysis has been identified by at least one search run. This parameter defines which fraction (between 0 and 1) of the remaining search runs must 'support' a peptide identification that should be kept. The meaning of 'support' differs slightly between algorithms: For best, worst, average and rank, each search run supports peptides that it has also identified among its top `consensusid_considered_top_hits` candidates. So `min_consensus_support` simply gives the fraction of additional search engines that must have identified a peptide. (For example, if there are three search runs, and only peptides identified by at least two of them should be kept, set `min_support` to 0.5.) For the similarity-based algorithms PEPMatrix and PEPIons, the 'support' for a peptide is the average similarity of the most-similar peptide from each (other) search run. (In the context of the JPR publication, this is the average of the similarity scores used in the consensus score calculation for a peptide.) Note: For most of the subsequent algorithms, only the best identification per spectrum is used."
                },
                "consensusid_debug": {
                    "type": "integer",
                    "description": "Debug level for ConsensusID. Increase for verbose logging",
                    "fa_icon": "fas fa-bug",
                    "hidden": true,
                    "default": 0
                }
            },
            "fa_icon": "fas fa-code-branch"
        },
        "isobaric_analyzer": {
            "title": "Isobaric analyzer",
            "type": "object",
            "description": "Extracts and normalizes labeling information",
            "default": "",
            "properties": {
                "select_activation": {
                    "type": "string",
                    "description": "Operate only on MSn scans where any of its precursors features a certain activation method. Set to empty to disable.",
                    "fa_icon": "fas fa-font",
                    "enum": ["HCD", "CID", "ETD", "ECD"]
                },
                "reporter_mass_shift": {
                    "type": "number",
                    "description": "Allowed shift (left to right) in Th from the expected position",
                    "default": 0.002,
                    "fa_icon": "fas fa-sliders-h"
                },
                "min_precursor_intensity": {
                    "type": "number",
                    "description": "Minimum intensity of the precursor to be extracted",
                    "default": 1.0,
                    "fa_icon": "fas fa-sliders-h"
                },
                "min_precursor_purity": {
                    "type": "number",
                    "description": "Minimum fraction of the total intensity. 0.0:1.0",
                    "default": 0.0,
                    "fa_icon": "fas fa-sliders-h",
                    "help_text": "Minimum fraction of the total intensity in the isolation window of the precursor spectrum"
                },
                "min_reporter_intensity": {
                    "type": "number",
                    "description": "Minimum intensity of the individual reporter ions to be extracted.",
                    "default": 0.0,
                    "fa_icon": "fas fa-sliders-h"
                },
                "precursor_isotope_deviation": {
                    "type": "number",
                    "description": "Maximum allowed deviation (in ppm) between theoretical and observed isotopic peaks of the precursor peak",
                    "default": 10.0,
                    "fa_icon": "fas fa-sliders-h"
                },
                "isotope_correction": {
                    "type": "boolean",
                    "description": "Enable isotope correction (highly recommended)",
                    "default": true,
                    "fa_icon": "fas fa-toggle-on"
                },
                "iso_normalization": {
                    "type": "boolean",
                    "description": "Enable normalization of the channel intensities",
                    "default": false,
                    "fa_icon": "fas fa-toggle-on",
                    "help_text": "The normalization is done by using the Median of Ratios. Also the ratios the medians is provided as control measure."
                },
                "reference_channel": {
                    "type": "integer",
                    "description": "The reference channel, e.g. for calculating ratios.",
                    "fa_icon": "fas fa-list-ol",
                    "default": 126
                },
                "iso_debug": {
                    "type": "integer",
                    "description": "Set the debug level",
                    "fa_icon": "fas fa-bug",
                    "default": 0,
                    "hidden": true
                }
            },
            "fa_icon": "far fa-chart-bar"
        },
        "feature_mapper": {
            "title": "Feature Mapper",
            "type": "object",
            "description": "Assigns protein/peptide identifications to features or consensus features. Here, features generated from isobaric reporter intensities of fragment spectra.",
            "default": "",
            "properties": {
                "idmapper_debug": {
                    "type": "integer",
                    "description": "Debug level for IDMapper step. Increase for verbose logging",
                    "fa_icon": "fas fa-bug",
                    "default": 0,
                    "hidden": true
                }
            }
        },
        "protein_inference": {
            "title": "Protein inference",
            "type": "object",
            "description": "To group proteins, calculate scores on the protein (group) level and to potentially modify associations from peptides to proteins.",
            "default": "",
            "properties": {
                "protein_inference_method": {
                    "type": "string",
                    "description": "The inference method to use. 'aggregation' (default) or 'bayesian'.",
                    "default": "aggregation",
                    "fa_icon": "fas fa-list-ol",
                    "help_text": "Infer proteins through:\n\n* 'aggregation'  =  aggregates all peptide scores across a protein (by calculating the maximum) (default)\n* 'bayesian'        =  compute a posterior probability for every protein based on a Bayesian network (i.e. using Epifany)\n* ('percolator' not yet supported)\n\n**Note:** If protein grouping is performed also depends on the `protein_quant` parameter (i.e. if peptides have to be unique or unique to a group only)",
                    "enum": ["aggregation", "bayesian"]
                },
                "protein_score": {
                    "type": "string",
                    "description": "[Ignored in Bayesian] How to aggregate scores of peptides matching to the same protein",
                    "default": "best",
                    "enum": ["best", "product", "sum"],
                    "fa_icon": "fas fa-list-ol"
                },
                "use_shared_peptides": {
                    "type": "boolean",
                    "description": "[Ignored in Bayesian] Also use shared peptides during score aggregation to protein level",
                    "default": true,
                    "fa_icon": "fas fa-filter"
                },
                "min_peptides_per_protein": {
                    "type": "integer",
                    "description": "[Ignored in Bayesian] Minimum number of peptides needed for a protein identification",
                    "default": 1,
                    "fa_icon": "fas fa-filter"
                },
                "top_PSMs": {
                    "type": "integer",
                    "description": "Consider only the top X PSMs per spectrum to find the best PSM per peptide. 0 considers all.",
                    "default": 1,
                    "fa_icon": "fas fa-filter"
                },
                "update_PSM_probabilities": {
                    "type": "boolean",
                    "description": "[Bayesian-only; Experimental] Update PSM probabilities with their posteriors under consideration of the protein probabilities.",
                    "default": false,
                    "fa_icon": "fas fa-list-ol",
                    "hidden": true
                },
                "protein_level_fdr_cutoff": {
                    "type": "number",
                    "description": "The experiment-wide protein (group)-level FDR cutoff. Default: 0.01",
                    "default": 0.01,
                    "fa_icon": "fas fa-filter",
                    "help_text": "This can be protein level if 'strictly_unique_peptides' are used for protein quantification. See [`--protein_quant`](#protein_quant)"
                },
                "picked_fdr": {
                    "type": "boolean",
                    "description": "Use picked protein FDRs",
                    "default": true,
                    "fa_icon": "fas fa-list-ol"
                },
                "psm_level_fdr_cutoff": {
                    "type": "number",
                    "description": "The experiment-wide PSM-level FDR cutoff. Default: 0.01",
                    "default": 0.01,
                    "fa_icon": "fas fa-filter",
                    "help_text": "After applying protein-level FDR cutoff, this additionally filters PSMs to be used for quantification and reporting."
                },
                "protein_inference_debug": {
                    "type": "integer",
                    "description": "Debug level for the protein inference step. Increase for verbose logging",
                    "fa_icon": "fas fa-bug",
                    "default": 0,
                    "hidden": true
                }
            },
            "fa_icon": "fab fa-hubspot"
        },
        "protein_quantification_dda": {
            "title": "Protein Quantification (DDA)",
            "type": "object",
            "description": "General protein quantification settings for both LFQ and isobaric labelling.",
            "default": "",
            "properties": {
                "labelling_type": {
                    "type": "string",
                    "description": "Specify the labelling method that was used. Will be ignored if SDRF was given but is mandatory otherwise",
                    "fa_icon": "fas fa-font",
                    "help_text": "Quantification method used in the experiment.",
                    "enum": [
                        "label free sample",
                        "itraq4plex",
                        "itraq8plex",
                        "tmt6plex",
                        "tmt10plex",
                        "tmt11plex",
                        "tmt16plex"
                    ]
                },
                "top": {
                    "type": "integer",
                    "description": "Calculate protein abundance from this number of proteotypic peptides (most abundant first; '0' for all, Default 3)",
                    "default": 3,
                    "fa_icon": "fas fa-list-ol"
                },
                "average": {
                    "type": "string",
                    "description": "Averaging method used to compute protein abundances from peptide abundances.",
                    "default": "median",
                    "enum": ["median", "mean", "weighted_mean", "sum"],
                    "fa_icon": "fas fa-list-ol"
                },
                "best_charge_and_fraction": {
                    "type": "boolean",
                    "description": "Distinguish between fraction and charge states of a peptide. (default: 'false')",
                    "fa_icon": "far fa-check-square"
                },
                "ratios": {
                    "type": "boolean",
                    "description": "Add the log2 ratios of the abundance values to the output.",
                    "default": "false",
                    "fa_icon": "fas fa-list-ol"
                },
                "normalize": {
                    "type": "boolean",
                    "description": "Scale peptide abundances so that medians of all samples are equal.(Default false)",
                    "default": "false",
                    "fa_icon": "far fa-check-square"
                },
                "fix_peptides": {
                    "type": "boolean",
                    "description": "Use the same peptides for protein quantification across all samples.(Default false)",
                    "default": "false",
                    "fa_icon": "fas fa-bug"
                },
                "include_all": {
                    "type": "boolean",
                    "description": "Include results for proteins with fewer proteotypic peptide than indicated by top.",
                    "default": true,
                    "fa_icon": "fas fa-check-square"
                },
                "protein_quant": {
                    "type": "string",
                    "description": "Quantify proteins based on:\n\n* 'unique_peptides' = use peptides mapping to single proteins or a group of indistinguishable proteins (according to the set of experimentally identified peptides)\n* 'strictly_unique_peptides' (only LFQ) = use peptides mapping to a unique single protein only\n* 'shared_peptides' = use shared peptides, too, but only greedily for its best group (by inference score and nr. of peptides)",
                    "default": "unique_peptides",
                    "enum": ["unique_peptides", "strictly_unique_peptides", "shared_peptides"],
                    "fa_icon": "fas fa-list-ol"
                },
                "export_mztab": {
                    "type": "boolean",
                    "description": "Export the results in mzTab format.",
                    "default": true,
                    "fa_icon": "fas fa-check-square"
                }
            },
            "fa_icon": "fas fa-braille"
        },
        "protein_quantification_lfq": {
            "title": "Protein Quantification (LFQ)",
            "type": "object",
            "description": "",
            "default": "",
            "properties": {
                "quantification_method": {
                    "type": "string",
                    "description": "Choose between feature-based quantification based on integrated MS1 signals ('feature_intensity'; default) or spectral counting of PSMs ('spectral_counting'). **WARNING:** 'spectral_counting' is not compatible with our MSstats step yet. MSstats will therefore be disabled automatically with that choice.",
                    "default": "feature_intensity",
                    "enum": ["feature_intensity", "spectral_counting"],
                    "fa_icon": "fas fa-list-ol"
                },
                "mass_recalibration": {
                    "type": "boolean",
                    "description": "Recalibrates masses based on precursor mass deviations to correct for instrument biases. (default: 'false')",
                    "fa_icon": "far fa-check-square"
                },
                "transfer_ids": {
                    "type": "string",
                    "description": "Tries a targeted requantification in files where an ID is missing, based on aggregate properties (i.e. RT) of the features in other aligned files (e.g. 'mean' of RT). (**WARNING:** increased memory consumption and runtime). 'false' turns this feature off. (default: 'false')",
                    "default": "false",
                    "enum": ["false", "mean"],
                    "fa_icon": "fas fa-list-ol"
                },
                "targeted_only": {
                    "type": "boolean",
                    "description": "Only looks for quantifiable features at locations with an identified spectrum. Set to false to include unidentified features so they can be linked and matched to identified ones (= match between runs). (default: 'true')",
                    "default": true,
                    "fa_icon": "far fa-check-square"
                },
                "alignment_order": {
                    "type": "string",
                    "description": "The order in which maps are aligned. Star = all vs. the reference with most IDs (default). TreeGuided = an alignment tree is calculated first based on similarity measures of the IDs in the maps.",
                    "default": "star",
                    "enum": ["star", "treeguided"],
                    "fa_icon": "far fa-list-ol"
                },
                "quantify_decoys": {
                    "type": "boolean",
                    "default": false,
                    "description": "Also quantify decoys? (Usually only needed for Triqler post-processing output with [`--add_triqler_output`](#add_triqler_output), where it is auto-enabled)",
                    "fa_icon": "far fa-check-square"
                },
                "plfq_debug": {
                    "type": "integer",
                    "description": "Debug level when running the re-scoring. Logs become more verbose and at '>666' potentially very large temporary files are kept.",
                    "fa_icon": "fas fa-bug",
                    "hidden": true,
                    "default": 0
                }
            },
            "fa_icon": "fas fa-braille"
        },
        "DIA-NN": {
            "title": "DIA-NN",
            "type": "object",
            "description": "Settings for DIA-NN - a universal software for data-independent acquisition (DIA) proteomics data processing.",
            "default": "",
            "properties": {
                "mass_acc_automatic": {
                    "type": "boolean",
                    "default": true,
                    "description": "Choosing the MS2 mass accuracy setting automatically",
                    "fa_icon": "fas fa-toggle-on"
                },
                "scan_window_automatic": {
                    "type": "boolean",
                    "description": "Choosing scan_window setting automatically",
                    "default": true,
                    "fa_icon": "fas fa-toggle-on"
                },
                "scan_window": {
                    "type": "integer",
                    "description": "Set the scan window radius to a specific value",
                    "fa_icon": "fas fa-filter",
                    "help_text": " Ideally, should be approximately equal to the average number of data points per peak",
                    "default": 7
                },
                "min_corr": {
                    "type": "number",
                    "description": "Only peaks with correlation sum exceeding min_corr will be considered",
                    "fa_icon": "fas fa-filter",
                    "default": 2.0
                },
                "corr_diff": {
                    "type": "number",
                    "description": "Peaks with correlation sum below corr_diff from maximum will not be considered",
                    "fa_icon": "fas fa-filter",
                    "default": 1.0
                },
                "time_corr_only": {
                    "type": "boolean",
                    "description": "A single score will be used until RT alignment to save memory",
                    "fa_icon": "fas fa-filter",
                    "default": true
                },
                "pg_level": {
                    "type": "number",
                    "description": "Controls the protein inference mode",
                    "fa_icon": "fas fa-list-ol",
                    "enum": [0, 1, 2],
                    "default": 2
                },
                "species_genes": {
                    "type": "boolean",
                    "description": "Instructs DIA-NN to add the organism identifier to the gene names",
                    "fa_icon": "far fa-check-square",
                    "default": false
                },
                "diann_debug": {
                    "type": "integer",
                    "description": "Debug level",
                    "default": 3,
                    "fa_icon": "fas fa-bug",
                    "enum": [0, 1, 2, 3, 4],
                    "hidden": true
                },
                "diann_normalize": {
                    "type": "boolean",
                    "description": "Enable cross-run normalization between runs by diann.",
                    "default": true,
                    "fa_icon": "far fa-check-square"
                }
            },
            "fa_icon": "fas fa-braille"
        },
        "statistical_post_processing": {
            "title": "Statistical post-processing",
            "type": "object",
            "description": "",
            "default": "Parameters for the R script using MSstats for statistical post processing and quantification visualization.",
            "properties": {
                "skip_post_msstats": {
                    "type": "boolean",
                    "description": "Skip MSstats/MSstatsTMT for statistical post-processing?",
                    "fa_icon": "fas fa-forward"
                },
                "ref_condition": {
                    "type": "string",
                    "description": "Experimental: Instead of all pairwise contrasts (default), uses the given condition name/number (corresponding to your experimental design) as a reference and creates pairwise contrasts against it.",
                    "fa_icon": "fas fa-font"
                },
                "contrasts": {
                    "type": "string",
                    "description": "Experimental: Allows full control over contrasts by specifying a set of contrasts in a semicolon separated list of R-compatible contrasts with the condition names/numbers as variables (e.g. `1-2;1-3;2-3`). Overwrites [`--ref_condition`](#ref_condition).",
                    "fa_icon": "fas fa-font"
                },
                "msstats_threshold": {
                    "type": "number",
                    "description": "The threshold value for differential expressed proteins in MSstats plots based on adjusted p-value",
                    "fa_icon": "fas fa-filter",
                    "default": 0.05
                },
                "add_triqler_output": {
                    "type": "boolean",
                    "description": "Also create an output in Triqler's format for an alternative manual post-processing with that tool",
                    "default": false,
                    "fa_icon": "far fa-check-square"
                },
                "msstatslfq_feature_subset_protein": {
                    "type": "string",
                    "description": "Which features to use for quantification per protein: 'top3' or 'highQuality' which removes outliers only",
                    "fa_icon": "far fa-list-ol",
                    "default": "top3",
                    "enum": ["top3", "highQuality"]
                },
                "msstatslfq_quant_summary_method": {
                    "type": "string",
                    "description": "which summary method to use: 'TMP' (Tukey's median polish) or 'linear' (linear mixed model)",
                    "fa_icon": "far fa-list-ol",
                    "default": "TMP",
                    "enum": ["TMP", "linear"]
                },
                "msstats_remove_one_feat_prot": {
                    "type": "boolean",
                    "description": "Omit proteins with only one quantified feature?",
                    "fa_icon": "far fa-check-square",
                    "default": true
                },
                "msstatslfq_removeFewMeasurements": {
                    "type": "boolean",
                    "description": "Keep features with only one or two measurements across runs?",
                    "fa_icon": "far fa-check-square",
                    "default": true
                },
                "msstatsiso_useunique_peptide": {
                    "type": "boolean",
                    "description": "Use unique peptide for each protein",
                    "fa_icon": "far fa-check-square",
                    "default": true
                },
                "msstatsiso_rmpsm_withfewmea_withinrun": {
                    "type": "boolean",
                    "description": "Remove the features that have 1 or 2 measurements within each run",
                    "fa_icon": "far fa-check-square",
                    "default": true
                },
                "msstatsiso_summaryformultiple_psm": {
                    "type": "string",
                    "description": "select the feature with the largest summmation or maximal value",
                    "fa_icon": "far fa-list-ol",
                    "default": "sum",
                    "enum": ["sum", "max"]
                },
                "msstatsiso_summarization_method": {
                    "type": "string",
                    "description": "summarization methods to protein-level can be perfomed",
                    "fa_icon": "far fa-list-ol",
                    "default": "msstats",
                    "enum": ["msstats", "MedianPolish", "Median", "LogSum"]
                },
                "msstatsiso_global_norm": {
                    "type": "boolean",
                    "description": "Reference channel based normalization between MS runs on protein level data?",
                    "fa_icon": "far fa-check-square",
                    "default": true
                },
                "msstatsiso_remove_norm_channel": {
                    "type": "boolean",
                    "description": "Remove 'Norm' channels from protein level data",
                    "fa_icon": "far fa-check-square",
                    "default": true
                },
                "msstatsiso_reference_normalization": {
                    "type": "boolean",
                    "description": "Reference channel based normalization between MS runs on protein level data",
                    "fa_icon": "far fa-check-square",
                    "default": true
                }
            },
            "fa_icon": "fab fa-r-project"
        },
        "quality_control": {
            "title": "Quality control",
            "type": "object",
            "description": "",
            "default": "",
            "properties": {
                "enable_qc": {
                    "type": "boolean",
                    "description": "Enable generation of quality control report by PTXQC? default: 'false' since it is still unstable",
                    "fa_icon": "fas fa-toggle-on"
                },
                "ptxqc_report_layout": {
                    "type": "string",
                    "description": "Specify a yaml file for the report layout (see PTXQC documentation) (TODO not yet fully implemented)",
                    "fa_icon": "far fa-file"
                },
                "enable_pmultiqc": {
                    "type": "boolean",
                    "description": "Enable generation of pmultiqc report? default: 'false'",
                    "fa_icon": "fas fa-toggle-on"
                }
            },
            "fa_icon": "fas fa-file-medical-alt"
        },
        "institutional_config_options": {
            "title": "Institutional config options",
            "type": "object",
            "fa_icon": "fas fa-university",
            "description": "Parameters used to describe centralised config profiles. These should not be edited.",
            "help_text": "The centralised nf-core configuration profiles use a handful of pipeline parameters to describe themselves. This information is then printed to the Nextflow log when you run a pipeline. You should not need to change these values when you run a pipeline.",
            "properties": {
                "custom_config_version": {
                    "type": "string",
                    "description": "Git commit id for Institutional configs.",
                    "default": "master",
                    "hidden": true,
                    "fa_icon": "fas fa-users-cog"
                },
                "custom_config_base": {
                    "type": "string",
                    "description": "Base directory for Institutional configs.",
                    "default": "https://raw.githubusercontent.com/nf-core/configs/master",
                    "hidden": true,
                    "help_text": "If you're running offline, Nextflow will not be able to fetch the institutional config files from the internet. If you don't need them, then this is not a problem. If you do need them, you should download the files from the repo and tell Nextflow where to find them with this parameter.",
                    "fa_icon": "fas fa-users-cog"
                },
                "config_profile_name": {
                    "type": "string",
                    "description": "Institutional config name.",
                    "hidden": true,
                    "fa_icon": "fas fa-users-cog"
                },
                "config_profile_description": {
                    "type": "string",
                    "description": "Institutional config description.",
                    "hidden": true,
                    "fa_icon": "fas fa-users-cog"
                },
                "config_profile_contact": {
                    "type": "string",
                    "description": "Institutional config contact information.",
                    "hidden": true,
                    "fa_icon": "fas fa-users-cog"
                },
                "config_profile_url": {
                    "type": "string",
                    "description": "Institutional config URL link.",
                    "hidden": true,
                    "fa_icon": "fas fa-users-cog"
                }
            }
        },
        "max_job_request_options": {
            "title": "Max job request options",
            "type": "object",
            "fa_icon": "fab fa-acquisitions-incorporated",
            "description": "Set the top limit for requested resources for any single job.",
            "help_text": "If you are running on a smaller system, a pipeline step requesting more resources than are available may cause the Nextflow to stop the run with an error. These options allow you to cap the maximum resources requested by any single job so that the pipeline will run on your system.\n\nNote that you can not _increase_ the resources requested by any job using these options. For that you will need your own configuration file. See [the nf-core website](https://nf-co.re/usage/configuration) for details.",
            "properties": {
                "max_cpus": {
                    "type": "integer",
                    "description": "Maximum number of CPUs that can be requested for any single job.",
                    "default": 16,
                    "fa_icon": "fas fa-microchip",
                    "hidden": true,
                    "help_text": "Use to set an upper-limit for the CPU requirement for each process. Should be an integer e.g. `--max_cpus 1`"
                },
                "max_memory": {
                    "type": "string",
                    "description": "Maximum amount of memory that can be requested for any single job.",
                    "default": "128.GB",
                    "fa_icon": "fas fa-memory",
                    "pattern": "^\\d+(\\.\\d+)?\\.?\\s*(K|M|G|T)?B$",
                    "hidden": true,
                    "help_text": "Use to set an upper-limit for the memory requirement for each process. Should be a string in the format integer-unit e.g. `--max_memory '8.GB'`"
                },
                "max_time": {
                    "type": "string",
                    "description": "Maximum amount of time that can be requested for any single job.",
                    "default": "240.h",
                    "fa_icon": "far fa-clock",
                    "pattern": "^(\\d+\\.?\\s*(s|m|h|day)\\s*)+$",
                    "hidden": true,
                    "help_text": "Use to set an upper-limit for the time requirement for each process. Should be a string in the format integer-unit e.g. `--max_time '2.h'`"
                }
            }
        },
        "generic_options": {
            "title": "Generic options",
            "type": "object",
            "fa_icon": "fas fa-file-import",
            "description": "Less common options for the pipeline, typically set in a config file.",
            "help_text": "These options are common to all nf-core pipelines and allow you to customise some of the core preferences for how the pipeline runs.\n\nTypically these options would be set in a Nextflow config file loaded for all pipeline runs, such as `~/.nextflow/config`.",
            "properties": {
                "help": {
                    "type": "boolean",
                    "description": "Display help text.",
                    "fa_icon": "fas fa-question-circle",
                    "hidden": true
                },
<<<<<<< HEAD
                "acquisition_method": {
                    "type": "string",
                    "description": "Proteomics data acquisition method",
                    "default": "dda",
                    "enum": ["dda", "dia"],
                    "fa_icon": "far fa-list-ol"
=======
                "version": {
                    "type": "boolean",
                    "description": "Display version and exit.",
                    "fa_icon": "fas fa-question-circle",
                    "hidden": true
>>>>>>> 7e9deae5
                },
                "publish_dir_mode": {
                    "type": "string",
                    "default": "copy",
                    "description": "Method used to save pipeline results to output directory.",
                    "help_text": "The Nextflow `publishDir` option specifies which intermediate files should be saved to the output directory. This option tells the pipeline what method should be used to move these files. See [Nextflow docs](https://www.nextflow.io/docs/latest/process.html#publishdir) for details.",
                    "fa_icon": "fas fa-copy",
                    "enum": ["symlink", "rellink", "link", "copy", "copyNoFollow", "move"],
                    "hidden": true
                },
                "email_on_fail": {
                    "type": "string",
                    "description": "Email address for completion summary, only when pipeline fails.",
                    "fa_icon": "fas fa-exclamation-triangle",
                    "pattern": "^([a-zA-Z0-9_\\-\\.]+)@([a-zA-Z0-9_\\-\\.]+)\\.([a-zA-Z]{2,5})$",
                    "help_text": "An email address to send a summary email to when the pipeline is completed - ONLY sent if the pipeline does not exit successfully.",
                    "hidden": true
                },
                "plaintext_email": {
                    "type": "boolean",
                    "description": "Send plain-text email instead of HTML.",
                    "fa_icon": "fas fa-remove-format",
                    "hidden": true
                },
                "max_multiqc_email_size": {
                    "type": "string",
                    "description": "File size limit when attaching MultiQC reports to summary emails.",
                    "pattern": "^\\d+(\\.\\d+)?\\.?\\s*(K|M|G|T)?B$",
                    "default": "25.MB",
                    "fa_icon": "fas fa-file-upload",
                    "hidden": true
                },
                "monochrome_logs": {
                    "type": "boolean",
                    "description": "Do not use coloured log outputs.",
                    "fa_icon": "fas fa-palette",
                    "hidden": true
                },
                "hook_url": {
                    "type": "string",
                    "description": "Incoming hook URL for messaging service",
                    "fa_icon": "fas fa-people-group",
                    "help_text": "Incoming hook URL for messaging service. Currently, MS Teams and Slack are supported.",
                    "hidden": true
                },
                "multiqc_config": {
                    "type": "string",
                    "description": "Custom config file to supply to MultiQC.",
                    "fa_icon": "fas fa-cog",
                    "hidden": true
                },
                "skip_table_plots": {
                    "type": "boolean",
                    "description": "Skip protein/peptide table plots with pmultiqc for large dataset.",
                    "fa_icon": "fas fa-toggle-on",
                    "default": false
                },
                "multiqc_logo": {
                    "type": "string",
                    "description": "Custom logo file to supply to MultiQC. File name must also be set in the MultiQC config file",
                    "fa_icon": "fas fa-image",
                    "hidden": true
                },
                "multiqc_methods_description": {
                    "type": "string",
                    "description": "Custom MultiQC yaml file containing HTML including a methods description.",
                    "fa_icon": "fas fa-cog"
                },
                "tracedir": {
                    "type": "string",
                    "description": "Directory to keep pipeline Nextflow logs and reports.",
                    "default": "${params.outdir}/pipeline_info",
                    "fa_icon": "fas fa-cogs",
                    "hidden": true
                },
                "validate_params": {
                    "type": "boolean",
                    "description": "Boolean whether to validate parameters against the schema at runtime",
                    "default": true,
                    "fa_icon": "fas fa-check-square",
                    "hidden": true
                },
                "show_hidden_params": {
                    "type": "boolean",
                    "fa_icon": "far fa-eye-slash",
                    "description": "Show all params when using `--help`",
                    "hidden": true,
                    "help_text": "By default, parameters set as _hidden_ in the schema are not shown on the command line when a user runs with `--help`. Specifying this option will tell the pipeline to show all parameters."
<<<<<<< HEAD
                },
                "enable_conda": {
                    "type": "boolean",
                    "description": "Run this workflow with Conda. You can also use '-profile conda' instead of providing this parameter.",
                    "hidden": true,
                    "fa_icon": "fas fa-bacon"
                },
                "singularity_pull_docker_container": {
                    "type": "boolean",
                    "description": "This parameter force singularity to pull the contain from docker instead of using the singularity image",
                    "hidden": true,
                    "fa_icon": "fas fa-bacon"
                },
                "hostnames": {
                    "type": "string",
                    "description": "Institutional configs hostname.",
                    "hidden": true,
                    "fa_icon": "fas fa-users-cog"
=======
>>>>>>> 7e9deae5
                }
            }
        }
    },
    "allOf": [
        {
            "$ref": "#/definitions/input_output_options"
        },
        {
            "$ref": "#/definitions/protein_database"
        },
        {
            "$ref": "#/definitions/spectrum_preprocessing"
        },
        {
            "$ref": "#/definitions/database_search"
        },
        {
            "$ref": "#/definitions/modification_localization"
        },
        {
            "$ref": "#/definitions/peptide_re_indexing"
        },
        {
            "$ref": "#/definitions/psm_re_scoring_general"
        },
        {
            "$ref": "#/definitions/psm_re_scoring_percolator"
        },
        {
            "$ref": "#/definitions/psm_re_scoring_distribution_fitting"
        },
        {
            "$ref": "#/definitions/consensus_id"
        },
        {
            "$ref": "#/definitions/feature_mapper"
        },
        {
            "$ref": "#/definitions/isobaric_analyzer"
        },
        {
            "$ref": "#/definitions/protein_inference"
        },
        {
            "$ref": "#/definitions/protein_quantification_dda"
        },
        {
            "$ref": "#/definitions/protein_quantification_lfq"
        },
        {
            "$ref": "#/definitions/DIA-NN"
        },
        {
            "$ref": "#/definitions/statistical_post_processing"
        },
        {
            "$ref": "#/definitions/quality_control"
        },
        {
            "$ref": "#/definitions/institutional_config_options"
        },
        {
            "$ref": "#/definitions/max_job_request_options"
        },
        {
            "$ref": "#/definitions/generic_options"
        }
    ]
}<|MERGE_RESOLUTION|>--- conflicted
+++ resolved
@@ -49,7 +49,14 @@
                     "fa_icon": "fas fa-file-invoice",
                     "default": "mzML",
                     "help_text": "If the above [`--root_folder`](#root_folder) was given to load local input files, this overwrites the file type/extension of\nthe filename as specified in the SDRF/design. Usually used in case you have an mzML-converted version of the files already. Needs to be\none of 'mzML' or 'raw' (the letter cases should match your files exactly)."
-                }
+                },
+                "acquisition_method": {
+                    "type": "string",
+                    "description": "Proteomics data acquisition method",
+                    "default": "dda",
+                    "enum": ["dda", "dia"],
+                    "fa_icon": "far fa-list-ol"
+                },
             }
         },
         "protein_database": {
@@ -1127,20 +1134,11 @@
                     "fa_icon": "fas fa-question-circle",
                     "hidden": true
                 },
-<<<<<<< HEAD
-                "acquisition_method": {
-                    "type": "string",
-                    "description": "Proteomics data acquisition method",
-                    "default": "dda",
-                    "enum": ["dda", "dia"],
-                    "fa_icon": "far fa-list-ol"
-=======
                 "version": {
                     "type": "boolean",
                     "description": "Display version and exit.",
                     "fa_icon": "fas fa-question-circle",
                     "hidden": true
->>>>>>> 7e9deae5
                 },
                 "publish_dir_mode": {
                     "type": "string",
@@ -1229,27 +1227,18 @@
                     "description": "Show all params when using `--help`",
                     "hidden": true,
                     "help_text": "By default, parameters set as _hidden_ in the schema are not shown on the command line when a user runs with `--help`. Specifying this option will tell the pipeline to show all parameters."
-<<<<<<< HEAD
-                },
-                "enable_conda": {
-                    "type": "boolean",
-                    "description": "Run this workflow with Conda. You can also use '-profile conda' instead of providing this parameter.",
+                },
+                "singularity_pull_docker_container": {
+                    "type": "boolean",
+                    "description": "This parameter force singularity to pull the contain from docker instead of using the singularity image",
                     "hidden": true,
                     "fa_icon": "fas fa-bacon"
                 },
-                "singularity_pull_docker_container": {
-                    "type": "boolean",
-                    "description": "This parameter force singularity to pull the contain from docker instead of using the singularity image",
-                    "hidden": true,
-                    "fa_icon": "fas fa-bacon"
-                },
                 "hostnames": {
                     "type": "string",
                     "description": "Institutional configs hostname.",
                     "hidden": true,
                     "fa_icon": "fas fa-users-cog"
-=======
->>>>>>> 7e9deae5
                 }
             }
         }
