--- conflicted
+++ resolved
@@ -1190,13 +1190,12 @@
                     "fa_icon": "fas fa-cog",
                     "hidden": true
                 },
-<<<<<<< HEAD
                 "skip_table_plots": {
                     "type": "boolean",
                     "description": "Skip protein/peptide table plots with pmultiqc for large dataset.",
                     "fa_icon": "fas fa-toggle-on",
                     "default": false
-=======
+                },
                 "multiqc_logo": {
                     "type": "string",
                     "description": "Custom logo file to supply to MultiQC. File name must also be set in the MultiQC config file",
@@ -1207,7 +1206,6 @@
                     "type": "string",
                     "description": "Custom MultiQC yaml file containing HTML including a methods description.",
                     "fa_icon": "fas fa-cog"
->>>>>>> a08aaede
                 },
                 "tracedir": {
                     "type": "string",
