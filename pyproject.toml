--- conflicted
+++ resolved
@@ -6,18 +6,8 @@
 select = ["I", "E1", "E4", "E7", "E9", "F", "UP", "N"]
 cache-dir = "~/.cache/ruff"
 
-<<<<<<< HEAD
-[tool.isort]
-profile = "black"
-known_first_party = ["nf_core"]
-multi_line_output = 3
-
-[tool.ruff]
-line-length = 120
-=======
 [tool.ruff.isort]
 known-first-party = ["nf_core"]
 
 [tool.ruff.per-file-ignores]
-"__init__.py" = ["E402", "F401"]
->>>>>>> 514c2b85
+"__init__.py" = ["E402", "F401"]